--- conflicted
+++ resolved
@@ -471,12 +471,9 @@
       long startContainerID, int count, HddsProtos.LifeCycleState state)
       throws IOException;
 
-<<<<<<< HEAD
-=======
   DecommissionScmResponseProto decommissionScm(
       String scmId) throws IOException;
 
->>>>>>> d40978bd
   List<HddsProtos.DatanodeDiskBalancerInfoProto> getDiskBalancerReport(
       int count, int clientVersion) throws IOException;
 
