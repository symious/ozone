--- conflicted
+++ resolved
@@ -374,7 +374,6 @@
   public static final String HDDS_TRACING_ENABLED = "hdds.tracing.enabled";
   public static final boolean HDDS_TRACING_ENABLED_DEFAULT = false;
 
-<<<<<<< HEAD
   // SCM Ratis related
   public static final String OZONE_SCM_HA_ENABLE_KEY
       = "ozone.scm.ratis.enable";
@@ -451,12 +450,11 @@
   public static final TimeDuration
       OZONE_SCM_RATIS_SERVER_ROLE_CHECK_INTERVAL_DEFAULT
       = TimeDuration.valueOf(15, TimeUnit.SECONDS);
-=======
+
   public static final String OZONE_SCM_DATANODE_ADMIN_MONITOR_INTERVAL =
       "ozone.scm.datanode.admin.monitor.interval";
   public static final String OZONE_SCM_DATANODE_ADMIN_MONITOR_INTERVAL_DEFAULT =
       "30s";
->>>>>>> 09579756
 
   /**
    * Never constructed.
