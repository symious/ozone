/*
 * Licensed to the Apache Software Foundation (ASF) under one
 * or more contributor license agreements.  See the NOTICE file
 * distributed with this work for additional information
 * regarding copyright ownership.  The ASF licenses this file
 * to you under the Apache License, Version 2.0 (the
 * "License"); you may not use this file except in compliance
 *  with the License.  You may obtain a copy of the License at
 *
 *      http://www.apache.org/licenses/LICENSE-2.0
 *
 *  Unless required by applicable law or agreed to in writing, software
 *  distributed under the License is distributed on an "AS IS" BASIS,
 *  WITHOUT WARRANTIES OR CONDITIONS OF ANY KIND, either express or implied.
 *  See the License for the specific language governing permissions and
 *  limitations under the License.
 */
package org.apache.hadoop.ozone.audit;

import org.apache.commons.io.FileUtils;
import org.apache.hadoop.hdds.conf.OzoneConfiguration;
import org.junit.AfterClass;
import org.junit.Before;
import org.junit.Test;
import org.slf4j.Logger;
import org.slf4j.LoggerFactory;

import java.io.File;
import java.io.IOException;
import java.util.Arrays;
import java.util.List;
import java.util.Locale;
import java.util.Map;
import java.util.stream.Collectors;

import static org.apache.hadoop.ozone.audit.AuditEventStatus.FAILURE;
import static org.apache.hadoop.ozone.audit.AuditEventStatus.SUCCESS;
import static org.hamcrest.MatcherAssert.assertThat;
import static org.hamcrest.core.StringContains.containsString;
import static org.junit.Assert.assertTrue;
import org.hamcrest.Matcher;
import org.hamcrest.collection.IsIterableContainingInOrder;


/**
 * Test Ozone Audit Logger.
 */
public class TestOzoneAuditLogger {

  private static final Logger LOG =
      LoggerFactory.getLogger(TestOzoneAuditLogger.class.getName());

  static {
    System.setProperty("log4j.configurationFile", "auditlog.properties");
    System.setProperty("log4j2.contextSelector",
        "org.apache.logging.log4j.core.async.AsyncLoggerContextSelector");
  }

  private static final AuditLogger AUDIT =
      new AuditLogger(AuditLoggerType.OMLOGGER);

  private static final Map<String, String> PARAMS =
      new DummyEntity().toAuditMap();

  private static final String IP_ADDRESS = "192.168.0.1";
  private static final String USER = "john";

  private static final AuditMessage WRITE_FAIL_MSG =
      new AuditMessage.Builder()
          .setUser(USER)
          .atIp(IP_ADDRESS)
          .forOperation(DummyAction.CREATE_VOLUME)
          .withParams(PARAMS)
          .withResult(FAILURE)
          .withException(null).build();

  private static final AuditMessage WRITE_SUCCESS_MSG =
      new AuditMessage.Builder()
          .setUser(USER)
          .atIp(IP_ADDRESS)
          .forOperation(DummyAction.CREATE_VOLUME)
          .withParams(PARAMS)
          .withResult(SUCCESS)
          .withException(null).build();

  private static final AuditMessage READ_FAIL_MSG =
      new AuditMessage.Builder()
          .setUser(USER)
          .atIp(IP_ADDRESS)
          .forOperation(DummyAction.READ_VOLUME)
          .withParams(PARAMS)
          .withResult(FAILURE)
          .withException(null).build();

  private static final AuditMessage READ_SUCCESS_MSG =
      new AuditMessage.Builder()
          .setUser(USER)
          .atIp(IP_ADDRESS)
          .forOperation(DummyAction.READ_VOLUME)
          .withParams(PARAMS)
          .withResult(SUCCESS)
          .withException(null).build();

  @AfterClass
  public static void tearDown() {
    File file = new File("audit.log");
    if (FileUtils.deleteQuietly(file)) {
      LOG.info("{} has been deleted as all tests have completed.",
              file.getName());
    } else {
      LOG.info("audit.log could not be deleted.");
    }
  }

  @Before
  public void init() {
    AUDIT.refreshDebugCmdSet();
  }

  /**
   * Test to verify default log level is INFO when logging WRITE success events.
   */
  @Test
  public void verifyDefaultLogLevelForWriteSuccess() throws IOException {
    AUDIT.logWriteSuccess(WRITE_SUCCESS_MSG);
    String expected =
        "INFO  | OMAudit | ? | " + WRITE_SUCCESS_MSG.getFormattedMessage();
    verifyLog(expected);
  }

  /**
   * Test to verify default log level is ERROR when logging WRITE failure
   * events.
   */
  @Test
  public void verifyDefaultLogLevelForWriteFailure() throws IOException {
    AUDIT.logWriteFailure(WRITE_FAIL_MSG);
    String expected =
        "ERROR | OMAudit | ? | " + WRITE_FAIL_MSG.getFormattedMessage();
    verifyLog(expected);
  }

  /**
   * Test to verify default log level is INFO when logging READ success events.
   */
  @Test
  public void verifyDefaultLogLevelForReadSuccess() throws IOException {
    AUDIT.logReadSuccess(READ_SUCCESS_MSG);
    String expected =
        "INFO  | OMAudit | ? | " + READ_SUCCESS_MSG.getFormattedMessage();
    verifyLog(expected);
  }

  /**
   * Test to verify default log level is ERROR when logging READ failure events.
   */
  @Test
  public void verifyDefaultLogLevelForFailure() throws IOException {
    AUDIT.logReadFailure(READ_FAIL_MSG);
    String expected =
        "ERROR | OMAudit | ? | " + READ_FAIL_MSG.getFormattedMessage();
    verifyLog(expected);
  }

  @Test
  public void messageIncludesAllParts() {
    String message = WRITE_FAIL_MSG.getFormattedMessage();
    assertTrue(message, message.contains(USER));
    assertTrue(message, message.contains(IP_ADDRESS));
    assertTrue(message, message.contains(DummyAction.CREATE_VOLUME.name()));
    assertTrue(message, message.contains(PARAMS.toString()));
    assertTrue(message, message.contains(FAILURE.getStatus()));
  }

  /**
<<<<<<< HEAD
=======
   * Test to verify no READ event is logged.
   */
  @Test
  public void notLogReadEvents() throws IOException {
    AUDIT.logReadSuccess(READ_SUCCESS_MSG);
    AUDIT.logReadFailure(READ_FAIL_MSG);
    verifyNoLog();
  }

  /**
   * Test to verify no WRITE event is logged.
   */
  @Test
  public void excludedEventNotLogged() throws IOException {
    OzoneConfiguration conf = new OzoneConfiguration();
    conf.set(AuditLogger.AUDIT_LOG_DEBUG_CMD_LIST_PREFIX +
            AuditLoggerType.OMLOGGER.getType().toLowerCase(Locale.ROOT),
        "CREATE_VOLUME");
    AUDIT.refreshDebugCmdSet(conf);
    AUDIT.logWriteSuccess(WRITE_SUCCESS_MSG);
    verifyNoLog();
  }
  /**
>>>>>>> 0b6f4671
   * Test to verify if multiline entries can be checked.
   */

  @Test
  public void messageIncludesMultilineException() throws IOException {
    String exceptionMessage = "Dummy exception message";
    TestException testException = new TestException(exceptionMessage);
    AuditMessage exceptionAuditMessage =
        new AuditMessage.Builder()
            .setUser(USER)
            .atIp(IP_ADDRESS)
            .forOperation(DummyAction.CREATE_VOLUME)
            .withParams(PARAMS)
            .withResult(FAILURE)
            .withException(testException).build();
    AUDIT.logWriteFailure(exceptionAuditMessage);
    verifyLog(
        "ERROR | OMAudit | ? | user=john | "
            + "ip=192.168.0.1 | op=CREATE_VOLUME "
            + "{key1=value1, key2=value2} | ret=FAILURE",
        "org.apache.hadoop.ozone.audit."
            + "TestOzoneAuditLogger$TestException: Dummy exception message",
        "at org.apache.hadoop.ozone.audit.TestOzoneAuditLogger"
            + ".messageIncludesMultilineException"
            + "(TestOzoneAuditLogger.java");
  }

  private void verifyLog(String... expectedStrings) throws IOException {
    File file = new File("audit.log");
    List<String> lines = FileUtils.readLines(file, (String)null);
    final int retry = 5;
    int i = 0;
    while (lines.isEmpty() && i < retry) {
      lines = FileUtils.readLines(file, (String)null);
      try {
        Thread.sleep(500 * (i + 1));
      } catch (InterruptedException ie) {
        Thread.currentThread().interrupt();
        break;
      }
      i++;
    }
    //check if every expected string can be found in the log entry
    assertThat(
        lines.subList(0, expectedStrings.length),
        containsInOrder(expectedStrings)
    );
    //empty the file
    lines.clear();
    FileUtils.writeLines(file, lines, false);
  }

  private static class TestException extends Exception {
    TestException(String message) {
      super(message);
    }
  }

  private Matcher<Iterable<? extends String>> containsInOrder(
      String[] expectedStrings) {
    return IsIterableContainingInOrder.contains(
        Arrays.stream(expectedStrings)
            .map(str -> containsString(str))
            .collect(Collectors.toList())
    );
  }
}<|MERGE_RESOLUTION|>--- conflicted
+++ resolved
@@ -173,8 +173,6 @@
   }
 
   /**
-<<<<<<< HEAD
-=======
    * Test to verify no READ event is logged.
    */
   @Test
@@ -197,11 +195,10 @@
     AUDIT.logWriteSuccess(WRITE_SUCCESS_MSG);
     verifyNoLog();
   }
-  /**
->>>>>>> 0b6f4671
+  
+  /**
    * Test to verify if multiline entries can be checked.
    */
-
   @Test
   public void messageIncludesMultilineException() throws IOException {
     String exceptionMessage = "Dummy exception message";
