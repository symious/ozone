--- conflicted
+++ resolved
@@ -325,14 +325,10 @@
     OzoneConfiguration largeContainerConf = new OzoneConfiguration();
     largeContainerConf.set(OZONE_SCM_CONTAINER_SIZE, "300TB");
     init(1, largeContainerConf);
-<<<<<<< HEAD
-    for (ReplicationFactor factor : ReplicationFactor.values()) {
-=======
     for (ReplicationFactor factor: ReplicationFactor.values()) {
       if (factor == ReplicationFactor.ZERO) {
         continue;
       }
->>>>>>> be5888b9
       try {
         provider.create(RatisReplicationConfig.getInstance(factor));
         Assert.fail("Expected SCMException for large container size with " +
@@ -345,14 +341,10 @@
     OzoneConfiguration largeMetadataConf = new OzoneConfiguration();
     largeMetadataConf.set(OZONE_DATANODE_RATIS_VOLUME_FREE_SPACE_MIN, "300TB");
     init(1, largeMetadataConf);
-<<<<<<< HEAD
-    for (ReplicationFactor factor : ReplicationFactor.values()) {
-=======
     for (ReplicationFactor factor: ReplicationFactor.values()) {
       if (factor == ReplicationFactor.ZERO) {
         continue;
       }
->>>>>>> be5888b9
       try {
         provider.create(RatisReplicationConfig.getInstance(factor));
         Assert.fail("Expected SCMException for large metadata size with " +
