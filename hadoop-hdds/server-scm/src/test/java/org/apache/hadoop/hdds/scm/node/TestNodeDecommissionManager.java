/**
 * Licensed to the Apache Software Foundation (ASF) under one
 * or more contributor license agreements.  See the NOTICE file
 * distributed with this work for additional information
 * regarding copyright ownership.  The ASF licenses this file
 * to you under the Apache License, Version 2.0 (the
 * "License"); you may not use this file except in compliance
 * with the License.  You may obtain a copy of the License at
 * <p>
 * http://www.apache.org/licenses/LICENSE-2.0
 * <p>
 * Unless required by applicable law or agreed to in writing, software
 * distributed under the License is distributed on an "AS IS" BASIS,
 * WITHOUT WARRANTIES OR CONDITIONS OF ANY KIND, either express or implied.
 * See the License for the specific language governing permissions and
 * limitations under the License.
 */
package org.apache.hadoop.hdds.scm.node;

import org.apache.hadoop.hdds.HddsConfigKeys;
import org.apache.hadoop.hdds.conf.OzoneConfiguration;
import org.apache.hadoop.hdds.protocol.DatanodeDetails;
import org.apache.hadoop.hdds.protocol.MockDatanodeDetails;
import org.apache.hadoop.hdds.protocol.proto.HddsProtos;
import org.apache.hadoop.hdds.scm.HddsTestUtils;
import org.apache.hadoop.hdds.scm.DatanodeAdminError;
import org.apache.hadoop.hdds.scm.ha.SCMContext;
import org.apache.hadoop.hdds.scm.node.NodeUtils.HostDefinition;
import org.apache.hadoop.hdds.scm.node.states.NodeNotFoundException;
import org.apache.hadoop.hdds.scm.server.StorageContainerManager;
import org.apache.hadoop.hdds.server.events.EventQueue;
import org.apache.hadoop.security.authentication.client.AuthenticationException;
import org.junit.jupiter.api.BeforeEach;
import org.junit.jupiter.api.Test;
import org.junit.jupiter.api.io.TempDir;

import java.io.File;
import java.io.IOException;
import java.util.List;
import java.util.UUID;
import java.util.Arrays;
import java.util.ArrayList;

import static java.util.Collections.singletonList;
import static org.apache.hadoop.ozone.container.upgrade.UpgradeUtils.defaultLayoutVersionProto;
import static org.assertj.core.api.Assertions.assertThat;
import static org.junit.jupiter.api.Assertions.assertEquals;
import static org.junit.jupiter.api.Assertions.assertNotEquals;
import static org.junit.jupiter.api.Assertions.assertThrows;
import static org.junit.jupiter.api.Assertions.assertTrue;

/**
 * Unit tests for the decommission manager.
 */

public class TestNodeDecommissionManager {

  private NodeDecommissionManager decom;
  private StorageContainerManager scm;
  private NodeManager nodeManager;
  private OzoneConfiguration conf;

  @BeforeEach
  void setup(@TempDir File dir) throws Exception {
    conf = new OzoneConfiguration();
    conf.set(HddsConfigKeys.OZONE_METADATA_DIRS, dir.getAbsolutePath());
    nodeManager = createNodeManager(conf);
    decom = new NodeDecommissionManager(conf, nodeManager,
        SCMContext.emptyContext(), new EventQueue(), null);
  }

  @Test
  public void testHostStringsParseCorrectly()
      throws InvalidHostStringException {
    HostDefinition def = new HostDefinition("foobar");
    assertEquals("foobar", def.getHostname());
    assertEquals(-1, def.getPort());

    def = new HostDefinition(" foobar ");
    assertEquals("foobar", def.getHostname());
    assertEquals(-1, def.getPort());

    def = new HostDefinition("foobar:1234");
    assertEquals("foobar", def.getHostname());
    assertEquals(1234, def.getPort());

    def = new HostDefinition("foobar.mycompany.com:1234");
    assertEquals("foobar.mycompany.com", def.getHostname());
    assertEquals(1234, def.getPort());

<<<<<<< HEAD
    try {
      new HostDefinition("foobar:abcd");
      fail("InvalidHostStringException should have been thrown");
    } catch (InvalidHostStringException e) {
    }
=======
    assertThrows(InvalidHostStringException.class,
        () -> new NodeDecommissionManager.HostDefinition("foobar:abcd"));
>>>>>>> d40978bd
  }

  @Test
  public void testAnyInvalidHostThrowsException() {
    List<DatanodeDetails> dns = generateDatanodes();

    // Try to decommission a host that does exist, but give incorrect port
    List<DatanodeAdminError> error =
        decom.decommissionNodes(
            singletonList(dns.get(1).getIpAddress() + ":10"));
    assertEquals(1, error.size());
    assertThat(error.get(0).getHostname()).contains(dns.get(1).getIpAddress());

    // Try to decommission a host that does not exist
    error = decom.decommissionNodes(singletonList("123.123.123.123"));
    assertEquals(1, error.size());
    assertThat(error.get(0).getHostname()).contains("123.123.123.123");

    // Try to decommission a host that does exist and a host that does not
    error  = decom.decommissionNodes(Arrays.asList(dns.get(1).getIpAddress(),
        "123,123,123,123"));
    assertEquals(1, error.size());
    assertThat(error.get(0).getHostname()).contains("123,123,123,123");

    // Try to decommission a host with many DNs on the address with no port
    error = decom.decommissionNodes(singletonList(dns.get(0).getIpAddress()));
    assertEquals(1, error.size());
    assertThat(error.get(0).getHostname()).contains(dns.get(0).getIpAddress());

    // Try to decommission a host with many DNs on the address with a port
    // that does not exist
    error = decom.decommissionNodes(singletonList(dns.get(0).getIpAddress()
        + ":10"));
    assertEquals(1, error.size());
    assertThat(error.get(0).getHostname()).contains(dns.get(0).getIpAddress() + ":10");

    // Try to decommission 2 hosts with address that does not exist
    // Both should return error
    error  = decom.decommissionNodes(Arrays.asList(
        "123.123.123.123", "234.234.234.234"));
    assertEquals(2, error.size());
    assertTrue(error.get(0).getHostname().contains("123.123.123.123") &&
        error.get(1).getHostname().contains("234.234.234.234"));
  }

  @Test
  public void testNodesCanBeDecommissionedAndRecommissioned()
      throws InvalidHostStringException, NodeNotFoundException {
    List<DatanodeDetails> dns = generateDatanodes();

    // Decommission 2 valid nodes
    decom.decommissionNodes(Arrays.asList(dns.get(1).getIpAddress(),
        dns.get(2).getIpAddress()));
    assertEquals(HddsProtos.NodeOperationalState.DECOMMISSIONING,
        nodeManager.getNodeStatus(dns.get(1)).getOperationalState());
    assertEquals(HddsProtos.NodeOperationalState.DECOMMISSIONING,
        nodeManager.getNodeStatus(dns.get(2)).getOperationalState());

    // Running the command again gives no error - nodes already decommissioning
    // are silently ignored.
    decom.decommissionNodes(Arrays.asList(dns.get(1).getIpAddress(),
        dns.get(2).getIpAddress()));

    // Attempt to decommission dn(10) which has multiple hosts on the same IP
    // and we hardcoded ports to 3456, 4567, 5678
    DatanodeDetails multiDn = dns.get(10);
    String multiAddr =
        multiDn.getIpAddress() + ":" + multiDn.getPorts().get(0).getValue();
    decom.decommissionNodes(singletonList(multiAddr));
    assertEquals(HddsProtos.NodeOperationalState.DECOMMISSIONING,
        nodeManager.getNodeStatus(multiDn).getOperationalState());

    // Attempt to decommission on dn(9) which has another instance at
    // dn(11) with identical ports.
    nodeManager.processHeartbeat(dns.get(9), defaultLayoutVersionProto());
    DatanodeDetails duplicatePorts = dns.get(9);
    decom.decommissionNodes(singletonList(duplicatePorts.getIpAddress()));
    assertEquals(HddsProtos.NodeOperationalState.DECOMMISSIONING,
        nodeManager.getNodeStatus(duplicatePorts).getOperationalState());

    // Recommission all 3 hosts
    decom.recommissionNodes(Arrays.asList(
        multiAddr, dns.get(1).getIpAddress(), dns.get(2).getIpAddress(),
        duplicatePorts.getIpAddress()));
    decom.getMonitor().run();
    assertEquals(HddsProtos.NodeOperationalState.IN_SERVICE,
        nodeManager.getNodeStatus(dns.get(1)).getOperationalState());
    assertEquals(HddsProtos.NodeOperationalState.IN_SERVICE,
        nodeManager.getNodeStatus(dns.get(2)).getOperationalState());
    assertEquals(HddsProtos.NodeOperationalState.IN_SERVICE,
        nodeManager.getNodeStatus(dns.get(10)).getOperationalState());
    assertEquals(HddsProtos.NodeOperationalState.IN_SERVICE,
        nodeManager.getNodeStatus(duplicatePorts).getOperationalState());
  }

  @Test
  public void testNodesCanBeDecommissionedAndRecommissionedMixedPorts()
      throws InvalidHostStringException, NodeNotFoundException {
    List<DatanodeDetails> dns = generateDatanodes();

    // From the generateDatanodes method we have DNs at index 9 and 11 with the
    // same IP and port. We can add another DN with a different port on the
    // same IP so we have 3 registered from the same host and 2 distinct ports.
    DatanodeDetails sourceDN = dns.get(9);
    int ratisPort = sourceDN
        .getPort(DatanodeDetails.Port.Name.RATIS).getValue();
    DatanodeDetails.Builder builder = DatanodeDetails.newBuilder();
    builder.setUuid(UUID.randomUUID())
        .setHostName(sourceDN.getHostName())
        .setIpAddress(sourceDN.getIpAddress())
        .addPort(DatanodeDetails.newPort(
            DatanodeDetails.Port.Name.STANDALONE,
            sourceDN.getPort(DatanodeDetails.Port.Name.STANDALONE)
                .getValue() + 1))
        .addPort(DatanodeDetails.newPort(
            DatanodeDetails.Port.Name.RATIS,
            ratisPort + 1))
        .addPort(DatanodeDetails.newPort(
            DatanodeDetails.Port.Name.REST,
            sourceDN.getPort(DatanodeDetails.Port.Name.REST).getValue() + 1))
        .setNetworkLocation(sourceDN.getNetworkLocation());
    DatanodeDetails extraDN = builder.build();
    dns.add(extraDN);
    nodeManager.register(extraDN, null, null);

    // Attempt to decommission with just the IP, which should fail.
    List<DatanodeAdminError> error =
        decom.decommissionNodes(singletonList(extraDN.getIpAddress()));
    assertEquals(1, error.size());
    assertThat(error.get(0).getHostname()).contains(extraDN.getIpAddress());

    // Now try the one with the unique port
    decom.decommissionNodes(
        singletonList(extraDN.getIpAddress() + ":" + ratisPort + 1));

    assertEquals(HddsProtos.NodeOperationalState.DECOMMISSIONING,
        nodeManager.getNodeStatus(extraDN).getOperationalState());

    decom.recommissionNodes(
        singletonList(extraDN.getIpAddress() + ":" + ratisPort + 1));
    decom.getMonitor().run();
    assertEquals(HddsProtos.NodeOperationalState.IN_SERVICE,
        nodeManager.getNodeStatus(extraDN).getOperationalState());

    // Now decommission one of the DNs with the duplicate port
    DatanodeDetails expectedDN = dns.get(9);
    nodeManager.processHeartbeat(expectedDN, defaultLayoutVersionProto());

    decom.decommissionNodes(singletonList(
        expectedDN.getIpAddress() + ":" + ratisPort));
    assertEquals(HddsProtos.NodeOperationalState.DECOMMISSIONING,
        nodeManager.getNodeStatus(expectedDN).getOperationalState());
    // The other duplicate is still in service
    assertEquals(HddsProtos.NodeOperationalState.IN_SERVICE,
        nodeManager.getNodeStatus(dns.get(11)).getOperationalState());

    decom.recommissionNodes(singletonList(
        expectedDN.getIpAddress() + ":" + ratisPort));
    decom.getMonitor().run();
    assertEquals(HddsProtos.NodeOperationalState.IN_SERVICE,
        nodeManager.getNodeStatus(expectedDN).getOperationalState());
  }

  @Test
  public void testNodesCanBePutIntoMaintenanceAndRecommissioned()
      throws InvalidHostStringException, NodeNotFoundException {
    List<DatanodeDetails> dns = generateDatanodes();

    // Put 2 valid nodes into maintenance
    decom.startMaintenanceNodes(Arrays.asList(dns.get(1).getIpAddress(),
        dns.get(2).getIpAddress()), 100);
    assertEquals(HddsProtos.NodeOperationalState.ENTERING_MAINTENANCE,
        nodeManager.getNodeStatus(dns.get(1)).getOperationalState());
    assertNotEquals(0, nodeManager.getNodeStatus(
        dns.get(1)).getOpStateExpiryEpochSeconds());
    assertEquals(HddsProtos.NodeOperationalState.ENTERING_MAINTENANCE,
        nodeManager.getNodeStatus(dns.get(2)).getOperationalState());
    assertNotEquals(0, nodeManager.getNodeStatus(
        dns.get(2)).getOpStateExpiryEpochSeconds());

    // Running the command again gives no error - nodes already decommissioning
    // are silently ignored.
    decom.startMaintenanceNodes(Arrays.asList(dns.get(1).getIpAddress(),
        dns.get(2).getIpAddress()), 100);

    // Attempt to decommission dn(10) which has multiple hosts on the same IP
    // and we hardcoded ports to 3456, 4567, 5678
    DatanodeDetails multiDn = dns.get(10);
    String multiAddr =
        multiDn.getIpAddress() + ":" + multiDn.getPorts().get(0).getValue();
    decom.startMaintenanceNodes(singletonList(multiAddr), 100);
    assertEquals(HddsProtos.NodeOperationalState.ENTERING_MAINTENANCE,
        nodeManager.getNodeStatus(multiDn).getOperationalState());

    // Attempt to enable maintenance on dn(9) which has another instance at
    // dn(11) with identical ports.
    nodeManager.processHeartbeat(dns.get(9), defaultLayoutVersionProto());
    DatanodeDetails duplicatePorts = dns.get(9);
    decom.startMaintenanceNodes(singletonList(duplicatePorts.getIpAddress()),
        100);
    assertEquals(HddsProtos.NodeOperationalState.ENTERING_MAINTENANCE,
        nodeManager.getNodeStatus(duplicatePorts).getOperationalState());

    // Recommission all 3 hosts
    decom.recommissionNodes(Arrays.asList(
        multiAddr, dns.get(1).getIpAddress(), dns.get(2).getIpAddress(),
        duplicatePorts.getIpAddress()));
    decom.getMonitor().run();
    assertEquals(HddsProtos.NodeOperationalState.IN_SERVICE,
        nodeManager.getNodeStatus(dns.get(1)).getOperationalState());
    assertEquals(HddsProtos.NodeOperationalState.IN_SERVICE,
        nodeManager.getNodeStatus(dns.get(2)).getOperationalState());
    assertEquals(HddsProtos.NodeOperationalState.IN_SERVICE,
        nodeManager.getNodeStatus(dns.get(10)).getOperationalState());
    assertEquals(HddsProtos.NodeOperationalState.IN_SERVICE,
        nodeManager.getNodeStatus(duplicatePorts).getOperationalState());
  }

  @Test
  public void testNodesCannotTransitionFromDecomToMaint() throws Exception {
    List<DatanodeDetails> dns = generateDatanodes();

    // Put 1 node into maintenance and another into decom
    decom.startMaintenance(dns.get(1), 100);
    decom.startDecommission(dns.get(2));
    assertEquals(HddsProtos.NodeOperationalState.ENTERING_MAINTENANCE,
        nodeManager.getNodeStatus(dns.get(1)).getOperationalState());
    assertEquals(HddsProtos.NodeOperationalState.DECOMMISSIONING,
        nodeManager.getNodeStatus(dns.get(2)).getOperationalState());

    // Try to go from maint to decom:
    List<String> dn = new ArrayList<>();
    dn.add(dns.get(1).getIpAddress());
    List<DatanodeAdminError> errors = decom.decommissionNodes(dn);
    assertEquals(1, errors.size());
    assertEquals(dns.get(1).getHostName(), errors.get(0).getHostname());

    // Try to go from decom to maint:
    dn = new ArrayList<>();
    dn.add(dns.get(2).getIpAddress());
    errors = decom.startMaintenanceNodes(dn, 100);
    assertEquals(1, errors.size());
    assertEquals(dns.get(2).getHostName(), errors.get(0).getHostname());

    // Ensure the states are still as before
    assertEquals(HddsProtos.NodeOperationalState.ENTERING_MAINTENANCE,
        nodeManager.getNodeStatus(dns.get(1)).getOperationalState());
    assertEquals(HddsProtos.NodeOperationalState.DECOMMISSIONING,
        nodeManager.getNodeStatus(dns.get(2)).getOperationalState());
  }

  @Test
  public void testNodeDecommissionManagerOnBecomeLeader() throws Exception {
    List<DatanodeDetails> dns = generateDatanodes();

    long maintenanceEnd =
        (System.currentTimeMillis() / 1000L) + (100 * 60L * 60L);

    // Put 1 node into entering_maintenance, 1 node into decommissioning
    // and 1 node into in_maintenance.
    nodeManager.setNodeOperationalState(dns.get(1),
        HddsProtos.NodeOperationalState.ENTERING_MAINTENANCE, maintenanceEnd);
    nodeManager.setNodeOperationalState(dns.get(2),
        HddsProtos.NodeOperationalState.DECOMMISSIONING, 0);
    nodeManager.setNodeOperationalState(dns.get(3),
        HddsProtos.NodeOperationalState.IN_MAINTENANCE, maintenanceEnd);

    // trackedNodes should be empty now.
    assertEquals(decom.getMonitor().getTrackedNodes().size(), 0);

    // all nodes with decommissioning, entering_maintenance and in_maintenance
    // should be added to trackedNodes
    decom.onBecomeLeader();
    decom.getMonitor().run();

    // so size of trackedNodes will be 3.
    assertEquals(decom.getMonitor().getTrackedNodes().size(), 3);
  }

  private SCMNodeManager createNodeManager(OzoneConfiguration config)
      throws IOException, AuthenticationException {
    scm = HddsTestUtils.getScm(config);
    return (SCMNodeManager) scm.getScmNodeManager();
  }

  /**
   * Generate a list of random DNs and return the list. A total of 11 DNs will
   * be generated and registered with the node manager. Index 0 and 10 will
   * have the same IP and host and the rest will have unique IPs and Hosts.
   * The DN at index 10, has 3 hard coded ports of 3456, 4567, 5678. All other
   * DNs will have ports set to 0.
   * @return The list of DatanodeDetails Generated
   */
  private List<DatanodeDetails> generateDatanodes() {
    List<DatanodeDetails> dns = new ArrayList<>();
    for (int i = 0; i < 10; i++) {
      DatanodeDetails dn = MockDatanodeDetails.randomDatanodeDetails();
      dns.add(dn);
      nodeManager.register(dn, null, null);
    }
    // We have 10 random DNs, we want to create another one that is on the same
    // host as some of the others, but with a different port
    DatanodeDetails multiDn = dns.get(0);

    DatanodeDetails.Builder builder = DatanodeDetails.newBuilder();
    builder.setUuid(UUID.randomUUID())
        .setHostName(multiDn.getHostName())
        .setIpAddress(multiDn.getIpAddress())
        .addPort(DatanodeDetails.newPort(
            DatanodeDetails.Port.Name.STANDALONE, 3456))
        .addPort(DatanodeDetails.newPort(
            DatanodeDetails.Port.Name.RATIS, 4567))
        .addPort(DatanodeDetails.newPort(
            DatanodeDetails.Port.Name.REST, 5678))
        .setNetworkLocation(multiDn.getNetworkLocation());

    DatanodeDetails dn = builder.build();
    dns.add(dn);
    nodeManager.register(dn, null, null);

    // Now add another DN with the same host and IP as dns(9), and with the
    // same port.
    DatanodeDetails duplicatePorts = dns.get(9);
    builder = DatanodeDetails.newBuilder();
    builder.setUuid(UUID.randomUUID())
        .setHostName(duplicatePorts.getHostName())
        .setIpAddress(duplicatePorts.getIpAddress())
        .addPort(DatanodeDetails.newPort(
            DatanodeDetails.Port.Name.STANDALONE,
            duplicatePorts.getPort(DatanodeDetails.Port.Name.STANDALONE)
                .getValue()))
        .addPort(DatanodeDetails.newPort(
            DatanodeDetails.Port.Name.RATIS,
            duplicatePorts.getPort(DatanodeDetails.Port.Name.RATIS).getValue()))
        .addPort(DatanodeDetails.newPort(
            DatanodeDetails.Port.Name.REST,
            duplicatePorts.getPort(DatanodeDetails.Port.Name.REST).getValue()))
        .setNetworkLocation(multiDn.getNetworkLocation());
    dn = builder.build();
    dns.add(dn);
    nodeManager.register(dn, null, null);

    return dns;
  }
}<|MERGE_RESOLUTION|>--- conflicted
+++ resolved
@@ -88,16 +88,8 @@
     assertEquals("foobar.mycompany.com", def.getHostname());
     assertEquals(1234, def.getPort());
 
-<<<<<<< HEAD
-    try {
-      new HostDefinition("foobar:abcd");
-      fail("InvalidHostStringException should have been thrown");
-    } catch (InvalidHostStringException e) {
-    }
-=======
     assertThrows(InvalidHostStringException.class,
         () -> new NodeDecommissionManager.HostDefinition("foobar:abcd"));
->>>>>>> d40978bd
   }
 
   @Test
