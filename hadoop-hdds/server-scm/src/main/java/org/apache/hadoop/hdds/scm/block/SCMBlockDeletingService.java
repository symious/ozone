/**
 * Licensed to the Apache Software Foundation (ASF) under one or more
 * contributor license agreements.  See the NOTICE file distributed with this
 * work for additional information regarding copyright ownership.  The ASF
 * licenses this file to you under the Apache License, Version 2.0 (the
 * "License"); you may not use this file except in compliance with the License.
 * You may obtain a copy of the License at
 *
 * http://www.apache.org/licenses/LICENSE-2.0
 *
 * Unless required by applicable law or agreed to in writing, software
 * distributed under the License is distributed on an "AS IS" BASIS, WITHOUT
 * WARRANTIES OR CONDITIONS OF ANY KIND, either express or implied. See the
 * License for the specific language governing permissions and limitations under
 * the License.
 */
package org.apache.hadoop.hdds.scm.block;

import java.io.IOException;
import java.time.Clock;
import java.util.ArrayList;
import java.util.HashSet;
import java.util.List;
import java.util.Map;
import java.util.Set;
import java.util.UUID;
import java.util.concurrent.TimeUnit;
import java.util.concurrent.locks.Lock;
import java.util.concurrent.locks.ReentrantLock;
import java.util.stream.Collectors;

import org.apache.hadoop.hdds.HddsConfigKeys;
import org.apache.hadoop.hdds.conf.ConfigurationSource;
import org.apache.hadoop.hdds.protocol.DatanodeDetails;
import org.apache.hadoop.hdds.protocol.proto.StorageContainerDatanodeProtocolProtos.DeletedBlocksTransaction;
import org.apache.hadoop.hdds.protocol.proto.StorageContainerDatanodeProtocolProtos.SCMCommandProto.Type;
import org.apache.hadoop.hdds.scm.ScmConfig;
import org.apache.hadoop.hdds.scm.events.SCMEvents;
import org.apache.hadoop.hdds.scm.ha.SCMContext;
import org.apache.hadoop.hdds.scm.ha.SCMService;
import org.apache.hadoop.hdds.scm.ha.SCMServiceManager;
import org.apache.hadoop.hdds.scm.node.NodeManager;
import org.apache.hadoop.hdds.scm.node.NodeStatus;
import org.apache.hadoop.hdds.server.events.EventPublisher;
import org.apache.hadoop.hdds.utils.BackgroundService;
import org.apache.hadoop.hdds.utils.BackgroundTask;
import org.apache.hadoop.hdds.utils.BackgroundTaskQueue;
import org.apache.hadoop.hdds.utils.BackgroundTaskResult.EmptyTaskResult;
import org.apache.hadoop.ozone.protocol.commands.CommandForDatanode;
import org.apache.hadoop.ozone.protocol.commands.DeleteBlocksCommand;
import org.apache.hadoop.ozone.protocol.commands.SCMCommand;
import org.apache.hadoop.util.Time;

import com.google.common.annotations.VisibleForTesting;
import com.google.common.base.Preconditions;
import org.apache.ratis.protocol.exceptions.NotLeaderException;
import org.slf4j.Logger;
import org.slf4j.LoggerFactory;

import static org.apache.hadoop.ozone.OzoneConfigKeys.OZONE_BLOCK_DELETING_SERVICE_TIMEOUT;
import static org.apache.hadoop.ozone.OzoneConfigKeys.OZONE_BLOCK_DELETING_SERVICE_TIMEOUT_DEFAULT;

/**
 * A background service running in SCM to delete blocks. This service scans
 * block deletion log in certain interval and caches block deletion commands
 * in {@link org.apache.hadoop.hdds.scm.node.CommandQueue}, asynchronously
 * SCM HB thread polls cached commands and sends them to datanode for physical
 * processing.
 */
public class SCMBlockDeletingService extends BackgroundService
    implements SCMService {

  public static final Logger LOG =
      LoggerFactory.getLogger(SCMBlockDeletingService.class);

  private static final int BLOCK_DELETING_SERVICE_CORE_POOL_SIZE = 1;
  private final DeletedBlockLog deletedBlockLog;
  private final NodeManager nodeManager;
  private final EventPublisher eventPublisher;
  private final SCMContext scmContext;

  private int blockDeleteLimitSize;
  private ScmBlockDeletingServiceMetrics metrics;

  /**
   * SCMService related variables.
   */
  private final Lock serviceLock = new ReentrantLock();
  private ServiceStatus serviceStatus = ServiceStatus.PAUSING;

  private long safemodeExitMillis = 0;
  private final long safemodeExitRunDelayMillis;
  private final Clock clock;

  @SuppressWarnings("parameternumber")
  public SCMBlockDeletingService(DeletedBlockLog deletedBlockLog,
             NodeManager nodeManager, EventPublisher eventPublisher,
             SCMContext scmContext, SCMServiceManager serviceManager,
             ConfigurationSource conf,
             ScmBlockDeletingServiceMetrics metrics,
             Clock clock) {
    super("SCMBlockDeletingService",
        conf.getObject(ScmConfig.class).getBlockDeletionInterval().toMillis(),
        TimeUnit.MILLISECONDS, BLOCK_DELETING_SERVICE_CORE_POOL_SIZE,
        conf.getTimeDuration(OZONE_BLOCK_DELETING_SERVICE_TIMEOUT,
            OZONE_BLOCK_DELETING_SERVICE_TIMEOUT_DEFAULT,
            TimeUnit.MILLISECONDS));

    this.safemodeExitRunDelayMillis = conf.getTimeDuration(
        HddsConfigKeys.HDDS_SCM_WAIT_TIME_AFTER_SAFE_MODE_EXIT,
        HddsConfigKeys.HDDS_SCM_WAIT_TIME_AFTER_SAFE_MODE_EXIT_DEFAULT,
        TimeUnit.MILLISECONDS);
    this.clock = clock;
    this.deletedBlockLog = deletedBlockLog;
    this.nodeManager = nodeManager;
    this.eventPublisher = eventPublisher;
    this.scmContext = scmContext;
    this.metrics = metrics;

    blockDeleteLimitSize =
        conf.getObject(ScmConfig.class).getBlockDeletionLimit();
    Preconditions.checkArgument(blockDeleteLimitSize > 0,
        "Block deletion limit should be positive.");

    // register SCMBlockDeletingService to SCMServiceManager
    serviceManager.register(this);
  }

  @Override
  public BackgroundTaskQueue getTasks() {
    BackgroundTaskQueue queue = new BackgroundTaskQueue();
    queue.add(new DeletedBlockTransactionScanner());
    return queue;
  }

  private class DeletedBlockTransactionScanner implements BackgroundTask {

    @Override
    public int getPriority() {
      return 1;
    }

    @Override
    public EmptyTaskResult call() throws Exception {
      if (!shouldRun()) {
        return EmptyTaskResult.newResult();
      }

      long startTime = Time.monotonicNow();
      // Scan SCM DB in HB interval and collect a throttled list of
      // to delete blocks.

      if (LOG.isDebugEnabled()) {
        LOG.debug("Running DeletedBlockTransactionScanner");
      }
      List<DatanodeDetails> datanodes =
          nodeManager.getNodes(NodeStatus.inServiceHealthy());
      if (datanodes != null) {
        // When DN node is healthy and in-service, and previous commands 
        // are handled for deleteBlocks Type, then it will be considered
        // in this iteration
        final Set<DatanodeDetails> included = datanodes.stream().filter(
            dn -> nodeManager.getCommandQueueCount(dn.getUuid(),
                Type.deleteBlocksCommand) == 0).collect(Collectors.toSet());
        try {
          DatanodeDeletedBlockTransactions transactions =
              deletedBlockLog.getTransactions(blockDeleteLimitSize, included);

          if (transactions.isEmpty()) {
            return EmptyTaskResult.newResult();
          }

          Set<Long> processedTxIDs = new HashSet<>();
          for (Map.Entry<UUID, List<DeletedBlocksTransaction>> entry :
              transactions.getDatanodeTransactionMap().entrySet()) {
            UUID dnId = entry.getKey();
            List<DeletedBlocksTransaction> dnTXs = entry.getValue();
            if (!dnTXs.isEmpty()) {
              processedTxIDs.addAll(dnTXs.stream()
                  .map(DeletedBlocksTransaction::getTxID)
                  .collect(Collectors.toSet()));
              SCMCommand<?> command = new DeleteBlocksCommand(dnTXs);
              command.setTerm(scmContext.getTermOfLeader());
              eventPublisher.fireEvent(SCMEvents.DATANODE_COMMAND,
                  new CommandForDatanode<>(dnId, command));
              metrics.incrBlockDeletionCommandSent();
              metrics.incrBlockDeletionTransactionSent(dnTXs.size());
              if (LOG.isDebugEnabled()) {
                LOG.debug(
                    "Added delete block command for datanode {} in the queue,"
                        + " number of delete block transactions: {}{}", dnId,
                    dnTXs.size(), LOG.isTraceEnabled() ?
                        ", TxID list: " + String.join(",",
                            transactions.getTransactionIDList(dnId)) : "");
              }
            }
          }
<<<<<<< HEAD
          int datanodeCnt = transactions.getDatanodeTransactionMap().size();
          // TODO: Fix ME!!!
=======
>>>>>>> cffa3864
          LOG.info("Totally added {} blocks to be deleted for"
                  + " {} datanodes, task elapsed time: {}ms",
              transactions.getBlocksDeleted(), datanodeCnt,
              Time.monotonicNow() - startTime);
          metrics.setNumDatanodesSentCommands(datanodeCnt);
          deletedBlockLog.incrementCount(new ArrayList<>(processedTxIDs));
        } catch (NotLeaderException nle) {
          LOG.warn("Skip current run, since not leader any more.", nle);
          return EmptyTaskResult.newResult();
        } catch (IOException e) {
          // We may tolerate a number of failures for sometime
          // but if it continues to fail, at some point we need to raise
          // an exception and probably fail the SCM ? At present, it simply
          // continues to retry the scanning.
          LOG.error("Failed to get block deletion transactions from delTX log",
              e);
          return EmptyTaskResult.newResult();
        }
      }


      return EmptyTaskResult.newResult();
    }
  }

  @VisibleForTesting
  public void setBlockDeleteTXNum(int numTXs) {
    blockDeleteLimitSize = numTXs;
  }

  @Override
  public void notifyStatusChanged() {
    serviceLock.lock();
    try {
      if (scmContext.isLeaderReady() && !scmContext.isInSafeMode() &&
          serviceStatus != ServiceStatus.RUNNING) {
        safemodeExitMillis = clock.millis();
        serviceStatus = ServiceStatus.RUNNING;
      } else {
        serviceStatus = ServiceStatus.PAUSING;
      }
    } finally {
      serviceLock.unlock();
    }
  }

  @Override
  public boolean shouldRun() {
    serviceLock.lock();
    try {
      long alreadyWaitTimeInMillis = clock.millis() - safemodeExitMillis;
      boolean run = serviceStatus == ServiceStatus.RUNNING &&
          (alreadyWaitTimeInMillis >= safemodeExitRunDelayMillis);
      LOG.debug(
          "Check scm block delete run: {} serviceStatus: {} " +
              "safemodeExitRunDelayMillis: {} alreadyWaitTimeInMillis: {}",
          run, serviceStatus, safemodeExitRunDelayMillis,
          alreadyWaitTimeInMillis);
      return run;
    } finally {
      serviceLock.unlock();
    }
  }

  @Override
  public String getServiceName() {
    return SCMBlockDeletingService.class.getSimpleName();
  }

  @Override
  public void stop() {
    shutdown();
  }

  @VisibleForTesting
  public ScmBlockDeletingServiceMetrics getMetrics() {
    return this.metrics;
  }
}<|MERGE_RESOLUTION|>--- conflicted
+++ resolved
@@ -195,11 +195,7 @@
               }
             }
           }
-<<<<<<< HEAD
           int datanodeCnt = transactions.getDatanodeTransactionMap().size();
-          // TODO: Fix ME!!!
-=======
->>>>>>> cffa3864
           LOG.info("Totally added {} blocks to be deleted for"
                   + " {} datanodes, task elapsed time: {}ms",
               transactions.getBlocksDeleted(), datanodeCnt,
