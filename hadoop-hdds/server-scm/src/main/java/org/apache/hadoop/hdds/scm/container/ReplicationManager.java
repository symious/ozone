--- conflicted
+++ resolved
@@ -331,6 +331,14 @@
         return;
       }
 
+      /**
+       * We don't need to take any action for a DELETE container - eventually
+       * it will be removed from SCM.
+       */
+      if (state == LifeCycleState.DELETED) {
+        return;
+      }
+
       ContainerReplicaCount replicaSet =
           getContainerReplicaCount(container, replicas);
       ContainerPlacementStatus placementStatus = getPlacementStatus(
@@ -467,24 +475,10 @@
    * @return ContainerReplicaCount for the given container
    * @throws ContainerNotFoundException
    */
-<<<<<<< HEAD
   public ContainerReplicaCount getContainerReplicaCount(ContainerID containerID)
       throws ContainerNotFoundException {
     ContainerInfo container = containerManager.getContainer(containerID);
     return getContainerReplicaCount(container);
-=======
-  private boolean isContainerUnderReplicated(final ContainerInfo container,
-      final Set<ContainerReplica> replicas) {
-    if (container.getState() == LifeCycleState.DELETING ||
-        container.getState() == LifeCycleState.DELETED) {
-      return false;
-    }
-    boolean misReplicated = !getPlacementStatus(
-        replicas, container.getReplicationFactor().getNumber())
-        .isPolicySatisfied();
-    return container.getReplicationFactor().getNumber() >
-        getReplicaCount(container.containerID(), replicas) || misReplicated;
->>>>>>> 130ba4df
   }
 
   /**
