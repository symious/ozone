/*
 * Licensed to the Apache Software Foundation (ASF) under one or more
 * contributor license
 * agreements. See the NOTICE file distributed with this work for additional
 * information regarding
 * copyright ownership. The ASF licenses this file to you under the Apache
 * License, Version 2.0 (the
 * "License"); you may not use this file except in compliance with the
 * License. You may obtain a
 * copy of the License at
 *
 * <p>http://www.apache.org/licenses/LICENSE-2.0
 *
 * <p>Unless required by applicable law or agreed to in writing, software
 * distributed under the
 * License is distributed on an "AS IS" BASIS, WITHOUT WARRANTIES OR
 * CONDITIONS OF ANY KIND, either
 * express or implied. See the License for the specific language governing
 * permissions and
 * limitations under the License.
 */
package org.apache.hadoop.hdds.scm.server;

import com.google.common.annotations.VisibleForTesting;
import com.google.common.base.Preconditions;
import com.google.common.collect.Maps;
import com.google.protobuf.BlockingService;
import com.google.protobuf.ProtocolMessageEnum;
import org.apache.commons.lang3.tuple.Pair;
import org.apache.hadoop.fs.CommonConfigurationKeys;
import org.apache.hadoop.hdds.client.ReplicationConfig;
import org.apache.hadoop.hdds.conf.OzoneConfiguration;
import org.apache.hadoop.hdds.protocol.DatanodeDetails;
import org.apache.hadoop.hdds.protocol.proto.HddsProtos;
import org.apache.hadoop.hdds.protocol.proto.StorageContainerLocationProtocolProtos;
import org.apache.hadoop.hdds.protocol.proto.StorageContainerLocationProtocolProtos.StartContainerBalancerResponseProto;
import org.apache.hadoop.hdds.scm.DatanodeAdminError;
import org.apache.hadoop.hdds.scm.ScmInfo;
import org.apache.hadoop.hdds.scm.container.ContainerID;
import org.apache.hadoop.hdds.scm.container.ContainerInfo;
import org.apache.hadoop.hdds.scm.container.ContainerNotFoundException;
import org.apache.hadoop.hdds.scm.container.ContainerReplica;
import org.apache.hadoop.hdds.scm.container.ReplicationManagerReport;
import org.apache.hadoop.hdds.scm.container.balancer.ContainerBalancer;
import org.apache.hadoop.hdds.scm.container.balancer.ContainerBalancerConfiguration;
import org.apache.hadoop.hdds.scm.container.balancer.IllegalContainerBalancerStateException;
import org.apache.hadoop.hdds.scm.container.balancer.InvalidContainerBalancerConfigurationException;
import org.apache.hadoop.hdds.scm.container.common.helpers.ContainerWithPipeline;
import org.apache.hadoop.hdds.scm.events.SCMEvents;
import org.apache.hadoop.hdds.scm.exceptions.SCMException;
import org.apache.hadoop.hdds.scm.exceptions.SCMException.ResultCodes;
import org.apache.hadoop.hdds.scm.node.DatanodeUsageInfo;
import org.apache.hadoop.hdds.scm.node.NodeStatus;
import org.apache.hadoop.hdds.scm.node.states.NodeNotFoundException;
import org.apache.hadoop.hdds.scm.pipeline.Pipeline;
import org.apache.hadoop.hdds.scm.pipeline.PipelineID;
import org.apache.hadoop.hdds.scm.pipeline.PipelineManager;
import org.apache.hadoop.hdds.scm.pipeline.PipelineNotFoundException;
import org.apache.hadoop.hdds.scm.protocol.StorageContainerLocationProtocol;
import org.apache.hadoop.hdds.scm.protocol.StorageContainerLocationProtocolServerSideTranslatorPB;
import org.apache.hadoop.hdds.scm.protocolPB.StorageContainerLocationProtocolPB;
import org.apache.hadoop.hdds.utils.HddsServerUtil;
import org.apache.hadoop.hdds.utils.ProtocolMessageMetrics;
import org.apache.hadoop.io.IOUtils;
import org.apache.hadoop.ipc.ProtobufRpcEngine;
import org.apache.hadoop.ipc.RPC;
import org.apache.hadoop.ipc.Server;
import org.apache.hadoop.ozone.OzoneConsts;
import org.apache.hadoop.ozone.audit.AuditAction;
import org.apache.hadoop.ozone.audit.AuditEventStatus;
import org.apache.hadoop.ozone.audit.AuditLogger;
import org.apache.hadoop.ozone.audit.AuditLoggerType;
import org.apache.hadoop.ozone.audit.AuditMessage;
import org.apache.hadoop.ozone.audit.Auditor;
import org.apache.hadoop.ozone.audit.SCMAction;
import org.apache.hadoop.ozone.upgrade.UpgradeFinalizer.StatusAndMessages;
import org.apache.hadoop.security.UserGroupInformation;
import org.apache.hadoop.security.token.Token;
import org.apache.ratis.thirdparty.com.google.common.base.Strings;
import org.slf4j.Logger;
import org.slf4j.LoggerFactory;

import java.io.IOException;
import java.net.InetSocketAddress;
import java.util.ArrayList;
import java.util.Arrays;
import java.util.Collections;
import java.util.List;
import java.util.Map;
import java.util.Optional;
import java.util.Set;
import java.util.TreeSet;
import java.util.concurrent.TimeoutException;
import java.util.stream.Collectors;
import java.util.stream.Stream;

import static org.apache.hadoop.hdds.protocol.proto.StorageContainerLocationProtocolProtos.StorageContainerLocationProtocolService.newReflectiveBlockingService;
import static org.apache.hadoop.hdds.scm.ScmConfigKeys.OZONE_SCM_HANDLER_COUNT_DEFAULT;
import static org.apache.hadoop.hdds.scm.ScmConfigKeys.OZONE_SCM_HANDLER_COUNT_KEY;
import static org.apache.hadoop.hdds.scm.server.StorageContainerManager.startRpcServer;
import static org.apache.hadoop.hdds.server.ServerUtils.getRemoteUserName;
import static org.apache.hadoop.hdds.server.ServerUtils.updateRPCListenAddress;

/**
 * The RPC server that listens to requests from clients.
 */
public class SCMClientProtocolServer implements
    StorageContainerLocationProtocol, Auditor {
  private static final Logger LOG =
      LoggerFactory.getLogger(SCMClientProtocolServer.class);
  private static final AuditLogger AUDIT =
      new AuditLogger(AuditLoggerType.SCMLOGGER);
  private final RPC.Server clientRpcServer;
  private final InetSocketAddress clientRpcAddress;
  private final StorageContainerManager scm;
  private final ProtocolMessageMetrics<ProtocolMessageEnum> protocolMetrics;

  public SCMClientProtocolServer(OzoneConfiguration conf,
      StorageContainerManager scm) throws IOException {
    this.scm = scm;
    final int handlerCount =
        conf.getInt(OZONE_SCM_HANDLER_COUNT_KEY,
            OZONE_SCM_HANDLER_COUNT_DEFAULT);
    RPC.setProtocolEngine(conf, StorageContainerLocationProtocolPB.class,
        ProtobufRpcEngine.class);

    protocolMetrics = ProtocolMessageMetrics
        .create("ScmContainerLocationProtocol",
            "SCM ContainerLocation protocol metrics",
            StorageContainerLocationProtocolProtos.Type.values());

    // SCM Container Service RPC
    BlockingService storageProtoPbService =
        newReflectiveBlockingService(
            new StorageContainerLocationProtocolServerSideTranslatorPB(this,
                scm,
                protocolMetrics));

    final InetSocketAddress scmAddress =
        scm.getScmNodeDetails().getClientProtocolServerAddress();
    clientRpcServer =
        startRpcServer(
            conf,
            scmAddress,
            StorageContainerLocationProtocolPB.class,
            storageProtoPbService,
            handlerCount);
    clientRpcAddress =
        updateRPCListenAddress(conf,
            scm.getScmNodeDetails().getClientProtocolServerAddressKey(),
            scmAddress, clientRpcServer);
    if (conf.getBoolean(CommonConfigurationKeys.HADOOP_SECURITY_AUTHORIZATION,
        false)) {
      clientRpcServer.refreshServiceAcl(conf, SCMPolicyProvider.getInstance());
    }
    HddsServerUtil.addSuppressedLoggingExceptions(clientRpcServer);
  }

  public RPC.Server getClientRpcServer() {
    return clientRpcServer;
  }

  public InetSocketAddress getClientRpcAddress() {
    return clientRpcAddress;
  }

  public void start() {
    protocolMetrics.register();
    LOG.info(
        StorageContainerManager.buildRpcServerStartMessage(
            "RPC server for Client ", getClientRpcAddress()));
    getClientRpcServer().start();
  }

  public void stop() {
    protocolMetrics.unregister();
    try {
      LOG.info("Stopping the RPC server for Client Protocol");
      getClientRpcServer().stop();
    } catch (Exception ex) {
      LOG.error("Client Protocol RPC stop failed.", ex);
    }
    IOUtils.cleanupWithLogger(LOG, scm.getScmNodeManager());
  }

  public void join() throws InterruptedException {
    LOG.trace("Join RPC server for Client Protocol");
    getClientRpcServer().join();
  }

  public UserGroupInformation getRemoteUser() {
    return Server.getRemoteUser();
  }
  @Override
  public ContainerWithPipeline allocateContainer(HddsProtos.ReplicationType
      replicationType, HddsProtos.ReplicationFactor factor,
      String owner) throws IOException {
    if (scm.getScmContext().isInSafeMode()) {
      throw new SCMException("SafeModePrecheck failed for allocateContainer",
          ResultCodes.SAFE_MODE_EXCEPTION);
    }
    getScm().checkAdminAccess(getRemoteUser());
    try {
      final ContainerInfo container = scm.getContainerManager()
          .allocateContainer(
              ReplicationConfig.fromProtoTypeAndFactor(replicationType, factor),
              owner);
      final Pipeline pipeline = scm.getPipelineManager()
          .getPipeline(container.getPipelineID());
      return new ContainerWithPipeline(container, pipeline);
    } catch (TimeoutException e) {
      throw new SCMException("Allocate Container TimeoutException",
          ResultCodes.INTERNAL_ERROR);
    }
  }

  @Override
  public ContainerInfo getContainer(long containerID) throws IOException {
    boolean auditSuccess = true;
    Map<String, String> auditMap = Maps.newHashMap();
    auditMap.put("containerID", String.valueOf(containerID));
    getScm().checkAdminAccess(getRemoteUser());
    try {
      return scm.getContainerManager()
          .getContainer(ContainerID.valueOf(containerID));
    } catch (IOException ex) {
      auditSuccess = false;
      AUDIT.logReadFailure(
          buildAuditMessageForFailure(SCMAction.GET_CONTAINER, auditMap, ex)
      );
      throw ex;
    } finally {
      if (auditSuccess) {
        AUDIT.logReadSuccess(
            buildAuditMessageForSuccess(SCMAction.GET_CONTAINER, auditMap)
        );
      }
    }

  }

  private ContainerWithPipeline getContainerWithPipelineCommon(
      long containerID) throws IOException {
    final ContainerID cid = ContainerID.valueOf(containerID);
    final ContainerInfo container = scm.getContainerManager()
        .getContainer(cid);

    if (scm.getScmContext().isInSafeMode()) {
      if (container.isOpen()) {
        if (!hasRequiredReplicas(container)) {
          throw new SCMException("Open container " + containerID + " doesn't"
              + " have enough replicas to service this operation in "
              + "Safe mode.", ResultCodes.SAFE_MODE_EXCEPTION);
        }
      }
    }

    Pipeline pipeline;
    try {
      pipeline = container.isOpen() ? scm.getPipelineManager()
          .getPipeline(container.getPipelineID()) : null;
    } catch (PipelineNotFoundException ex) {
      // The pipeline is destroyed.
      pipeline = null;
    }

    if (pipeline == null) {
      pipeline = scm.getPipelineManager().createPipelineForRead(
          container.getReplicationConfig(),
          scm.getContainerManager().getContainerReplicas(cid));
    }

    return new ContainerWithPipeline(container, pipeline);
  }

  @Override
  public ContainerWithPipeline getContainerWithPipeline(long containerID)
      throws IOException {
    getScm().checkAdminAccess(null);

    try {
      ContainerWithPipeline cp = getContainerWithPipelineCommon(containerID);
      AUDIT.logReadSuccess(buildAuditMessageForSuccess(
          SCMAction.GET_CONTAINER_WITH_PIPELINE,
          Collections.singletonMap("containerID",
          ContainerID.valueOf(containerID).toString())));
      return cp;
    } catch (IOException ex) {
      AUDIT.logReadFailure(buildAuditMessageForFailure(
          SCMAction.GET_CONTAINER_WITH_PIPELINE,
          Collections.singletonMap("containerID",
              ContainerID.valueOf(containerID).toString()), ex));
      throw ex;
    }
  }

  @Override
  public List<HddsProtos.SCMContainerReplicaProto> getContainerReplicas(
      long containerId, int clientVersion) throws IOException {
    List<HddsProtos.SCMContainerReplicaProto> results = new ArrayList<>();

    Set<ContainerReplica> replicas = getScm().getContainerManager()
        .getContainerReplicas(ContainerID.valueOf(containerId));
    for (ContainerReplica r : replicas) {
      results.add(
          HddsProtos.SCMContainerReplicaProto.newBuilder()
              .setContainerID(containerId)
              .setState(r.getState().toString())
              .setDatanodeDetails(r.getDatanodeDetails().toProto(clientVersion))
              .setBytesUsed(r.getBytesUsed())
              .setPlaceOfBirth(r.getOriginDatanodeId().toString())
              .setKeyCount(r.getKeyCount())
              .setSequenceID(r.getSequenceId())
              .setReplicaIndex(r.getReplicaIndex()).build()
      );
    }
    return results;
  }

  @Override
  public List<ContainerWithPipeline> getContainerWithPipelineBatch(
      Iterable<? extends Long> containerIDs) throws IOException {
    getScm().checkAdminAccess(null);

    List<ContainerWithPipeline> cpList = new ArrayList<>();

    StringBuilder strContainerIDs = new StringBuilder();
    for (Long containerID : containerIDs) {
      try {
        ContainerWithPipeline cp = getContainerWithPipelineCommon(containerID);
        cpList.add(cp);
        strContainerIDs.append(ContainerID.valueOf(containerID).toString());
        strContainerIDs.append(",");
      } catch (IOException ex) {
        AUDIT.logReadFailure(buildAuditMessageForFailure(
            SCMAction.GET_CONTAINER_WITH_PIPELINE_BATCH,
            Collections.singletonMap("containerID",
                ContainerID.valueOf(containerID).toString()), ex));
        throw ex;
      }
    }


    AUDIT.logReadSuccess(buildAuditMessageForSuccess(
        SCMAction.GET_CONTAINER_WITH_PIPELINE_BATCH,
        Collections.singletonMap("containerIDs", strContainerIDs.toString())));

    return cpList;
  }

  @Override
  public List<ContainerWithPipeline> getExistContainerWithPipelinesInBatch(
      List<Long> containerIDs) {
    List<ContainerWithPipeline> cpList = new ArrayList<>();
    for (Long containerID : containerIDs) {
      try {
        ContainerWithPipeline cp = getContainerWithPipelineCommon(containerID);
        cpList.add(cp);
      } catch (IOException ex) {
        //not found , just go ahead
      }
    }
    return cpList;
  }

  /**
   * Check if container reported replicas are equal or greater than required
   * replication factor.
   */
  private boolean hasRequiredReplicas(ContainerInfo contInfo) {
    try {
      return getScm().getContainerManager()
          .getContainerReplicas(contInfo.containerID())
          .size() >= contInfo.getReplicationConfig().getRequiredNodes();
    } catch (ContainerNotFoundException ex) {
      // getContainerReplicas throws exception if no replica's exist for given
      // container.
      return false;
    }
  }

  /**
   * Lists a range of containers and get their info.
   *
   * @param startContainerID start containerID.
   * @param count count must be {@literal >} 0.
   *
   * @return a list of pipeline.
   * @throws IOException
   */
  @Override
  public List<ContainerInfo> listContainer(long startContainerID,
      int count) throws IOException {
    return listContainer(startContainerID, count, null, null, null);
  }

  /**
   * Lists a range of containers and get their info.
   *
   * @param startContainerID start containerID.
   * @param count count must be {@literal >} 0.
   * @param state Container with this state will be returned.
   *
   * @return a list of pipeline.
   * @throws IOException
   */
  @Override
  public List<ContainerInfo> listContainer(long startContainerID,
      int count, HddsProtos.LifeCycleState state) throws IOException {
    return listContainer(startContainerID, count, state, null, null);
  }

  /**
   * Lists a range of containers and get their info.
   *
   * @param startContainerID start containerID.
   * @param count count must be {@literal >} 0.
   * @param state Container with this state will be returned.
   * @param factor Container factor.
   * @return a list of pipeline.
   * @throws IOException
   */
  @Override
  @Deprecated
  public List<ContainerInfo> listContainer(long startContainerID,
      int count, HddsProtos.LifeCycleState state,
      HddsProtos.ReplicationFactor factor) throws IOException {
    boolean auditSuccess = true;
    Map<String, String> auditMap = Maps.newHashMap();
    auditMap.put("startContainerID", String.valueOf(startContainerID));
    auditMap.put("count", String.valueOf(count));
    if (state != null) {
      auditMap.put("state", state.name());
    }
    if (factor != null) {
      auditMap.put("factor", factor.name());
    }
    try {
      final ContainerID containerId = ContainerID.valueOf(startContainerID);
      if (state != null) {
        if (factor != null) {
          return scm.getContainerManager().getContainers(state).stream()
              .filter(info -> info.containerID().getId() >= startContainerID)
              //Filtering EC replication type as EC will not have factor.
              .filter(info -> info
                  .getReplicationType() != HddsProtos.ReplicationType.EC)
              .filter(info -> (info.getReplicationFactor() == factor))
              .sorted().limit(count).collect(Collectors.toList());
        } else {
          return scm.getContainerManager().getContainers(state).stream()
              .filter(info -> info.containerID().getId() >= startContainerID)
              .sorted().limit(count).collect(Collectors.toList());
        }
      } else {
        if (factor != null) {
          return scm.getContainerManager().getContainers().stream()
              .filter(info -> info.containerID().getId() >= startContainerID)
              //Filtering EC replication type as EC will not have factor.
              .filter(info -> info
                  .getReplicationType() != HddsProtos.ReplicationType.EC)
              .filter(info -> info.getReplicationFactor() == factor)
              .sorted().limit(count).collect(Collectors.toList());
        } else {
          return scm.getContainerManager().getContainers(containerId, count);
        }
      }
    } catch (Exception ex) {
      auditSuccess = false;
      AUDIT.logReadFailure(
          buildAuditMessageForFailure(SCMAction.LIST_CONTAINER, auditMap, ex));
      throw ex;
    } finally {
      if (auditSuccess) {
        AUDIT.logReadSuccess(
            buildAuditMessageForSuccess(SCMAction.LIST_CONTAINER, auditMap));
      }
    }
  }

  /**
   * Lists a range of containers and get their info.
   *
   * @param startContainerID start containerID.
   * @param count count must be {@literal >} 0.
   * @param state Container with this state will be returned.
   * @param repConfig Replication Config for the container.
   * @return a list of pipeline.
   * @throws IOException
   */
  @Override
  public List<ContainerInfo> listContainer(long startContainerID,
      int count, HddsProtos.LifeCycleState state,
      HddsProtos.ReplicationType replicationType,
      ReplicationConfig repConfig) throws IOException {
    boolean auditSuccess = true;
    Map<String, String> auditMap = Maps.newHashMap();
    auditMap.put("startContainerID", String.valueOf(startContainerID));
    auditMap.put("count", String.valueOf(count));
    if (state != null) {
      auditMap.put("state", state.name());
    }
    if (replicationType != null) {
      auditMap.put("replicationType", replicationType.toString());
    }
    if (repConfig != null) {
      auditMap.put("replicationConfig", repConfig.toString());
    }
    try {
      final ContainerID containerId = ContainerID.valueOf(startContainerID);
      if (state == null && replicationType == null && repConfig == null) {
        // Not filters, so just return everything
        return scm.getContainerManager().getContainers(containerId, count);
      }

      List<ContainerInfo> containerList;
      if (state != null) {
        containerList = scm.getContainerManager().getContainers(state);
      } else {
        containerList = scm.getContainerManager().getContainers();
      }

      Stream<ContainerInfo> containerStream = containerList.stream()
          .filter(info -> info.containerID().getId() >= startContainerID);
      // If we have repConfig filter by it, as it includes repType too.
      // Otherwise, we may have a filter just for repType, eg all EC containers
      // without filtering on their replication scheme
      if (repConfig != null) {
        containerStream = containerStream
            .filter(info -> info.getReplicationConfig().equals(repConfig));
      } else if (replicationType != null) {
        containerStream = containerStream
            .filter(info -> info.getReplicationType() == replicationType);
      }
      return containerStream.sorted()
          .limit(count)
          .collect(Collectors.toList());
    } catch (Exception ex) {
      auditSuccess = false;
      AUDIT.logReadFailure(
          buildAuditMessageForFailure(SCMAction.LIST_CONTAINER, auditMap, ex));
      throw ex;
    } finally {
      if (auditSuccess) {
        AUDIT.logReadSuccess(
            buildAuditMessageForSuccess(SCMAction.LIST_CONTAINER, auditMap));
      }
    }
  }

  @Override
  public void deleteContainer(long containerID) throws IOException {
    Map<String, String> auditMap = Maps.newHashMap();
    auditMap.put("containerID", String.valueOf(containerID));
    UserGroupInformation remoteUser = getRemoteUser();
    auditMap.put("remoteUser", remoteUser.getUserName());
    try {
      getScm().checkAdminAccess(remoteUser);
      scm.getContainerManager().deleteContainer(
          ContainerID.valueOf(containerID));
      AUDIT.logWriteSuccess(buildAuditMessageForSuccess(
          SCMAction.DELETE_CONTAINER, auditMap));
    } catch (TimeoutException ex) {
      AUDIT.logWriteFailure(buildAuditMessageForFailure(
          SCMAction.DELETE_CONTAINER, auditMap, ex));
      throw new SCMException("Delete Container TimeoutException",
          ResultCodes.INTERNAL_ERROR);
    } catch (Exception ex) {
      AUDIT.logWriteFailure(buildAuditMessageForFailure(
          SCMAction.DELETE_CONTAINER, auditMap, ex));
      throw ex;
    }
  }

  @Override
  public List<HddsProtos.Node> queryNode(
      HddsProtos.NodeOperationalState opState, HddsProtos.NodeState state,
      HddsProtos.QueryScope queryScope, String poolName, int clientVersion)
      throws IOException {

    if (queryScope == HddsProtos.QueryScope.POOL) {
      throw new IllegalArgumentException("Not Supported yet");
    }

    List<HddsProtos.Node> result = new ArrayList<>();
    for (DatanodeDetails node : queryNode(opState, state)) {
      try {
        NodeStatus ns = scm.getScmNodeManager().getNodeStatus(node);
        result.add(HddsProtos.Node.newBuilder()
            .setNodeID(node.toProto(clientVersion))
            .addNodeStates(ns.getHealth())
            .addNodeOperationalStates(ns.getOperationalState())
            .build());
      } catch (NodeNotFoundException e) {
        throw new IOException(
            "An unexpected error occurred querying the NodeStatus", e);
      }
    }
    return result;
  }

  @Override
  public List<DatanodeAdminError> decommissionNodes(List<String> nodes)
      throws IOException {
    try {
      getScm().checkAdminAccess(getRemoteUser());
      return scm.getScmDecommissionManager().decommissionNodes(nodes);
    } catch (Exception ex) {
      LOG.error("Failed to decommission nodes", ex);
      throw ex;
    }
  }

  @Override
  public List<DatanodeAdminError> recommissionNodes(List<String> nodes)
      throws IOException {
    try {
      getScm().checkAdminAccess(getRemoteUser());
      return scm.getScmDecommissionManager().recommissionNodes(nodes);
    } catch (Exception ex) {
      LOG.error("Failed to recommission nodes", ex);
      throw ex;
    }
  }

  @Override
  public List<DatanodeAdminError> startMaintenanceNodes(List<String> nodes,
      int endInHours) throws IOException {
    try {
      getScm().checkAdminAccess(getRemoteUser());
      return scm.getScmDecommissionManager()
          .startMaintenanceNodes(nodes, endInHours);
    } catch (Exception ex) {
      LOG.error("Failed to place nodes into maintenance mode", ex);
      throw ex;
    }
  }

  @Override
  public void closeContainer(long containerID) throws IOException {
    final UserGroupInformation remoteUser = getRemoteUser();
    final Map<String, String> auditMap = Maps.newHashMap();
    auditMap.put("containerID", String.valueOf(containerID));
    auditMap.put("remoteUser", remoteUser.getUserName());
    try {
      scm.checkAdminAccess(remoteUser);
      final ContainerID cid = ContainerID.valueOf(containerID);
      final HddsProtos.LifeCycleState state = scm.getContainerManager()
          .getContainer(cid).getState();
      if (!state.equals(HddsProtos.LifeCycleState.OPEN)) {
        throw new SCMException("Cannot close a " + state + " container.",
            ResultCodes.UNEXPECTED_CONTAINER_STATE);
      }
      scm.getEventQueue().fireEvent(SCMEvents.CLOSE_CONTAINER,
          ContainerID.valueOf(containerID));
      AUDIT.logWriteSuccess(buildAuditMessageForSuccess(
          SCMAction.CLOSE_CONTAINER, auditMap));
    } catch (Exception ex) {
      AUDIT.logWriteFailure(buildAuditMessageForFailure(
          SCMAction.CLOSE_CONTAINER, auditMap, ex));
      throw ex;
    }
  }

  @Override
  public Pipeline createReplicationPipeline(HddsProtos.ReplicationType type,
      HddsProtos.ReplicationFactor factor, HddsProtos.NodePool nodePool)
      throws IOException {
    try {
      Pipeline result = scm.getPipelineManager().createPipeline(
          ReplicationConfig.fromProtoTypeAndFactor(type, factor));
      AUDIT.logWriteSuccess(buildAuditMessageForSuccess(
          SCMAction.CREATE_PIPELINE, null));
      return result;
    } catch (TimeoutException ex) {
      AUDIT.logWriteFailure(buildAuditMessageForFailure(
          SCMAction.CREATE_PIPELINE, null, ex));
      throw new SCMException("Create Pipeline TimeoutException",
          ResultCodes.INTERNAL_ERROR);
    }
  }

  @Override
  public List<Pipeline> listPipelines() {
    AUDIT.logReadSuccess(
        buildAuditMessageForSuccess(SCMAction.LIST_PIPELINE, null));
    return scm.getPipelineManager().getPipelines();
  }

  @Override
  public Pipeline getPipeline(HddsProtos.PipelineID pipelineID)
      throws IOException {
    return scm.getPipelineManager().getPipeline(
        PipelineID.getFromProtobuf(pipelineID));
  }

  @Override
  public void activatePipeline(HddsProtos.PipelineID pipelineID)
      throws IOException {
    try {
      scm.getPipelineManager().activatePipeline(
          PipelineID.getFromProtobuf(pipelineID));
      AUDIT.logWriteSuccess(buildAuditMessageForSuccess(
          SCMAction.ACTIVATE_PIPELINE, null));
    } catch (TimeoutException ex) {
      AUDIT.logWriteFailure(buildAuditMessageForFailure(
          SCMAction.ACTIVATE_PIPELINE, null, ex));
      throw new SCMException("Activate Pipeline TimeoutException",
          ResultCodes.INTERNAL_ERROR);
    }
  }

  @Override
  public void deactivatePipeline(HddsProtos.PipelineID pipelineID)
      throws IOException {
    try {
      getScm().checkAdminAccess(getRemoteUser());
      scm.getPipelineManager().deactivatePipeline(
          PipelineID.getFromProtobuf(pipelineID));
      AUDIT.logWriteSuccess(buildAuditMessageForSuccess(
          SCMAction.DEACTIVATE_PIPELINE, null));
    } catch (TimeoutException ex) {
      AUDIT.logWriteFailure(buildAuditMessageForFailure(
          SCMAction.DEACTIVATE_PIPELINE, null, ex));
      throw new SCMException("DeActivate Pipeline TimeoutException",
          ResultCodes.INTERNAL_ERROR);
    }
  }

  @Override
  public void closePipeline(HddsProtos.PipelineID pipelineID)
      throws IOException {
    Map<String, String> auditMap = Maps.newHashMap();
    try {
      getScm().checkAdminAccess(getRemoteUser());
      auditMap.put("pipelineID", pipelineID.getId());
      PipelineManager pipelineManager = scm.getPipelineManager();
      Pipeline pipeline =
          pipelineManager.getPipeline(PipelineID.getFromProtobuf(pipelineID));
      pipelineManager.closePipeline(pipeline, true);
      AUDIT.logWriteSuccess(buildAuditMessageForSuccess(
          SCMAction.CLOSE_PIPELINE, auditMap));
    } catch (TimeoutException ex) {
      AUDIT.logWriteFailure(buildAuditMessageForFailure(
          SCMAction.CLOSE_PIPELINE, auditMap, ex));
      throw new SCMException("Close Pipeline TimeoutException",
          ResultCodes.INTERNAL_ERROR);
    }
  }

  @Override
  public ScmInfo getScmInfo() throws IOException {
    boolean auditSuccess = true;
    try {
      ScmInfo.Builder builder =
          new ScmInfo.Builder()
              .setClusterId(scm.getScmStorageConfig().getClusterID())
              .setScmId(scm.getScmStorageConfig().getScmId());
      if (scm.getScmHAManager().getRatisServer() != null) {
        builder.setRatisPeerRoles(
            scm.getScmHAManager().getRatisServer().getRatisRoles());
      } else {
        // In case, there is no ratis, there is no ratis role.
        // This will just print the hostname with ratis port as the default
        // behaviour.
        String address = scm.getSCMHANodeDetails().getLocalNodeDetails()
            .getRatisHostPortStr();
        builder.setRatisPeerRoles(Arrays.asList(address));
      }
      return builder.build();
    } catch (Exception ex) {
      auditSuccess = false;
      AUDIT.logReadFailure(
          buildAuditMessageForFailure(SCMAction.GET_SCM_INFO, null, ex)
      );
      throw ex;
    } finally {
      if (auditSuccess) {
        AUDIT.logReadSuccess(
            buildAuditMessageForSuccess(SCMAction.GET_SCM_INFO, null)
        );
      }
    }
  }

  @Override
  public int resetDeletedBlockRetryCount(List<Long> txIDs) throws IOException {
    Map<String, String> auditMap = Maps.newHashMap();
    getScm().checkAdminAccess(getRemoteUser());
    try {
      int count = scm.getScmBlockManager().getDeletedBlockLog().
          resetCount(txIDs);
      auditMap.put("txIDs", txIDs.toString());
      AUDIT.logWriteSuccess(buildAuditMessageForSuccess(
          SCMAction.RESET_DELETED_BLOCK_RETRY_COUNT, auditMap));
      return count;
    } catch (TimeoutException | IOException ex) {
      AUDIT.logWriteFailure(buildAuditMessageForFailure(
          SCMAction.RESET_DELETED_BLOCK_RETRY_COUNT, auditMap, ex));
      throw new IOException(ex);
    }
  }

  /**
   * Check if SCM is in safe mode.
   *
   * @return Returns true if SCM is in safe mode else returns false.
   * @throws IOException
   */
  @Override
  public boolean inSafeMode() throws IOException {
    AUDIT.logReadSuccess(
        buildAuditMessageForSuccess(SCMAction.IN_SAFE_MODE, null)
    );
    return scm.isInSafeMode();
  }

  @Override
  public Map<String, Pair<Boolean, String>> getSafeModeRuleStatuses()
      throws IOException {
    return scm.getRuleStatus();
  }

  /**
   * Force SCM out of Safe mode.
   *
   * @return returns true if operation is successful.
   * @throws IOException
   */
  @Override
  public boolean forceExitSafeMode() throws IOException {
    getScm().checkAdminAccess(getRemoteUser());
    AUDIT.logWriteSuccess(
        buildAuditMessageForSuccess(SCMAction.FORCE_EXIT_SAFE_MODE, null)
    );
    return scm.exitSafeMode();
  }

  @Override
  public void startReplicationManager() throws IOException {
    getScm().checkAdminAccess(getRemoteUser());
    AUDIT.logWriteSuccess(buildAuditMessageForSuccess(
        SCMAction.START_REPLICATION_MANAGER, null));
    scm.getReplicationManager().start();
  }

  @Override
  public void stopReplicationManager() throws IOException {
    getScm().checkAdminAccess(getRemoteUser());
    AUDIT.logWriteSuccess(buildAuditMessageForSuccess(
        SCMAction.STOP_REPLICATION_MANAGER, null));
    scm.getReplicationManager().stop();
  }

  @Override
  public boolean getReplicationManagerStatus() {
    AUDIT.logReadSuccess(buildAuditMessageForSuccess(
        SCMAction.GET_REPLICATION_MANAGER_STATUS, null));
    return scm.getReplicationManager().isRunning();
  }

  @Override
  public ReplicationManagerReport getReplicationManagerReport()
      throws IOException {
    getScm().checkAdminAccess(getRemoteUser());
    AUDIT.logReadSuccess(buildAuditMessageForSuccess(
        SCMAction.GET_REPLICATION_MANAGER_REPORT, null));
    return scm.getReplicationManager().getContainerReport();
  }

  @Override
  public StatusAndMessages finalizeScmUpgrade(String upgradeClientID) throws
      IOException {
    // check admin authorization
    try {
      getScm().checkAdminAccess(getRemoteUser());
    } catch (IOException e) {
      LOG.error("Authorization failed for finalize scm upgrade", e);
      throw e;
    }
    // TODO HDDS-6762: Return to the client once the FINALIZATION_STARTED
    //  checkpoint has been crossed and continue finalizing asynchronously.
    return scm.getFinalizationManager().finalizeUpgrade(upgradeClientID);
  }

  @Override
  public StatusAndMessages queryUpgradeFinalizationProgress(
      String upgradeClientID, boolean force, boolean readonly)
      throws IOException {
    if (!readonly) {
      // check admin authorization
      try {
        getScm().checkAdminAccess(getRemoteUser());
      } catch (IOException e) {
        LOG.error("Authorization failed for query scm upgrade finalization " +
            "progress", e);
        throw e;
      }
    }

    return scm.getFinalizationManager()
        .queryUpgradeFinalizationProgress(upgradeClientID, force, readonly);
  }

  @Override
  public StartContainerBalancerResponseProto startContainerBalancer(
      Optional<Double> threshold, Optional<Integer> iterations,
      Optional<Integer> maxDatanodesPercentageToInvolvePerIteration,
      Optional<Long> maxSizeToMovePerIterationInGB,
      Optional<Long> maxSizeEnteringTarget,
      Optional<Long> maxSizeLeavingSource) throws IOException {
    getScm().checkAdminAccess(getRemoteUser());
    ContainerBalancerConfiguration cbc =
        scm.getConfiguration().getObject(ContainerBalancerConfiguration.class);
    if (threshold.isPresent()) {
      double tsd = threshold.get();
      Preconditions.checkState(tsd >= 0.0D && tsd < 100.0D,
          "threshold should be specified in range [0.0, 100.0).");
      cbc.setThreshold(tsd);
    }
    if (maxSizeToMovePerIterationInGB.isPresent()) {
      long mstm = maxSizeToMovePerIterationInGB.get();
      Preconditions.checkState(mstm > 0,
          "maxSizeToMovePerIterationInGB must be positive.");
      cbc.setMaxSizeToMovePerIteration(mstm * OzoneConsts.GB);
    }
    if (maxDatanodesPercentageToInvolvePerIteration.isPresent()) {
      int mdti = maxDatanodesPercentageToInvolvePerIteration.get();
      Preconditions.checkState(mdti >= 0,
          "maxDatanodesPercentageToInvolvePerIteration must be " +
              "greater than equal to zero.");
      Preconditions.checkState(mdti <= 100,
          "maxDatanodesPercentageToInvolvePerIteration must be " +
              "lesser than or equal to 100.");
      cbc.setMaxDatanodesPercentageToInvolvePerIteration(mdti);
    }
    if (iterations.isPresent()) {
      int i = iterations.get();
      Preconditions.checkState(i > 0 || i == -1,
          "number of iterations must be positive or" +
              " -1 (for running container balancer infinitely).");
      cbc.setIterations(i);
    }

    if (maxSizeEnteringTarget.isPresent()) {
      long mset = maxSizeEnteringTarget.get();
      Preconditions.checkState(mset > 0,
          "maxSizeEnteringTarget must be " +
              "greater than zero.");
      cbc.setMaxSizeEnteringTarget(mset * OzoneConsts.GB);
    }

    if (maxSizeLeavingSource.isPresent()) {
      long msls = maxSizeLeavingSource.get();
      Preconditions.checkState(msls > 0,
          "maxSizeLeavingSource must be " +
              "greater than zero.");
      cbc.setMaxSizeLeavingSource(msls * OzoneConsts.GB);
    }

    ContainerBalancer containerBalancer = scm.getContainerBalancer();
    try {
      containerBalancer.startBalancer(cbc);
    } catch (IllegalContainerBalancerStateException | IOException |
        InvalidContainerBalancerConfigurationException | TimeoutException e) {
      AUDIT.logWriteFailure(buildAuditMessageForFailure(
          SCMAction.START_CONTAINER_BALANCER, null, e));
      return StartContainerBalancerResponseProto.newBuilder()
          .setStart(false)
          .setMessage(e.getMessage())
          .build();
    }
    AUDIT.logWriteSuccess(buildAuditMessageForSuccess(
        SCMAction.START_CONTAINER_BALANCER, null));
    return StartContainerBalancerResponseProto.newBuilder()
        .setStart(true)
        .build();
  }

  @Override
  public void stopContainerBalancer() throws IOException {
    getScm().checkAdminAccess(getRemoteUser());
    try {
      scm.getContainerBalancer().stopBalancer();
      AUDIT.logWriteSuccess(buildAuditMessageForSuccess(
          SCMAction.STOP_CONTAINER_BALANCER, null));
    } catch (IllegalContainerBalancerStateException | TimeoutException e) {
      AUDIT.logWriteFailure(buildAuditMessageForFailure(
          SCMAction.STOP_CONTAINER_BALANCER, null, e));
    }
  }

  @Override
  public boolean getContainerBalancerStatus() {
    AUDIT.logReadSuccess(buildAuditMessageForSuccess(
        SCMAction.GET_CONTAINER_BALANCER_STATUS, null));
    return scm.getContainerBalancer().isBalancerRunning();
  }

  /**
   * Get Datanode usage info such as capacity, SCMUsed, and remaining by ip
   * or uuid.
   *
   * @param ipaddress Datanode Address String
   * @param uuid Datanode UUID String
   * @return List of DatanodeUsageInfoProto. Each element contains usage info
   * such as capacity, SCMUsed, and remaining space.
   * @throws IOException if admin authentication fails
   */
  @Override
  public List<HddsProtos.DatanodeUsageInfoProto> getDatanodeUsageInfo(
      String ipaddress, String uuid, int clientVersion) throws IOException {

    // check admin authorisation
    try {
      getScm().checkAdminAccess(getRemoteUser());
    } catch (IOException e) {
      LOG.error("Authorization failed", e);
      throw e;
    }

    // get datanodes by ip or uuid
    List<DatanodeDetails> nodes = new ArrayList<>();
    if (!Strings.isNullOrEmpty(uuid)) {
      nodes.add(scm.getScmNodeManager().getNodeByUuid(uuid));
    } else if (!Strings.isNullOrEmpty(ipaddress)) {
      nodes = scm.getScmNodeManager().getNodesByAddress(ipaddress);
    } else {
      throw new IOException(
          "Could not get datanode with the specified parameters."
      );
    }

    // get datanode usage info
    List<HddsProtos.DatanodeUsageInfoProto> infoList = new ArrayList<>();
    for (DatanodeDetails node : nodes) {
      infoList.add(getUsageInfoFromDatanodeDetails(node, clientVersion));
    }

    return infoList;
  }

  /**
   * Get usage details for a specific DatanodeDetails node.
   *
   * @param node DatanodeDetails
   * @return Usage info such as capacity, SCMUsed, and remaining space.
   */
  private HddsProtos.DatanodeUsageInfoProto getUsageInfoFromDatanodeDetails(
      DatanodeDetails node, int clientVersion) {
    DatanodeUsageInfo usageInfo = scm.getScmNodeManager().getUsageInfo(node);
    return usageInfo.toProto(clientVersion);
  }

  /**
   * Get a sorted list of most or least used DatanodeUsageInfo containing
   * healthy, in-service nodes.
   *
   * @param mostUsed true if most used, false if least used
   * @param count number of nodes to get; must be an integer greater than zero
   * @return List of DatanodeUsageInfoProto. Each element contains usage info
   * such as capacity, SCMUsed, and remaining space.
   * @throws IOException if admin authentication fails
   * @throws IllegalArgumentException if count is not an integer greater than
   * zero
   */
  @Override
  public List<HddsProtos.DatanodeUsageInfoProto> getDatanodeUsageInfo(
      boolean mostUsed, int count, int clientVersion)
      throws IOException, IllegalArgumentException {

    // check admin authorisation
    try {
      getScm().checkAdminAccess(getRemoteUser());
    } catch (IOException e) {
      LOG.error("Authorization failed", e);
      throw e;
    }

    if (count < 1) {
      throw new IllegalArgumentException("The specified parameter count must " +
          "be an integer greater than zero.");
    }

    List<DatanodeUsageInfo> datanodeUsageInfoList =
        scm.getScmNodeManager().getMostOrLeastUsedDatanodes(mostUsed);

    // if count is greater than the size of list containing healthy,
    // in-service nodes, just set count to that size
    if (count > datanodeUsageInfoList.size()) {
      count = datanodeUsageInfoList.size();
    }

    // return count number of DatanodeUsageInfoProto
    return datanodeUsageInfoList.stream()
        .map(each -> each.toProto(clientVersion))
        .limit(count)
        .collect(Collectors.toList());
  }

  @Override
  public Token<?> getContainerToken(ContainerID containerID)
      throws IOException {
    UserGroupInformation remoteUser = getRemoteUser();
    getScm().checkAdminAccess(remoteUser);

    return scm.getContainerTokenGenerator()
        .generateToken(remoteUser.getUserName(), containerID);
  }

  @Override
  public long getContainerCount() throws IOException {
    return scm.getContainerManager().getContainers().size();
  }

  @Override
<<<<<<< HEAD
=======
  public long getContainerCount(HddsProtos.LifeCycleState state)
      throws IOException {
    return scm.getContainerManager().getContainers(state).size();
  }

  @Override
  public List<ContainerInfo> getListOfContainers(
      long startContainerID, int count, HddsProtos.LifeCycleState state)
      throws IOException {
    return scm.getContainerManager().getContainers(
        ContainerID.valueOf(startContainerID), count, state);
  }

>>>>>>> 6ae2da82
  public List<HddsProtos.DatanodeDiskBalancerInfoProto> getDiskBalancerReport(
      int count, int clientVersion) throws IOException {
    // check admin authorisation
    try {
      getScm().checkAdminAccess(getRemoteUser());
    } catch (IOException e) {
      LOG.error("Authorization failed", e);
      throw e;
    }

    return scm.getDiskBalancerManager().getDiskBalancerReport(count,
        clientVersion);
  }

  @Override
  public List<HddsProtos.DatanodeDiskBalancerInfoProto> getDiskBalancerStatus(
      Optional<List<String>> hosts,
      Optional<HddsProtos.DiskBalancerRunningStatus> status,
      int clientVersion) throws IOException {
    // check admin authorisation
    try {
      getScm().checkAdminAccess(getRemoteUser());
    } catch (IOException e) {
      LOG.error("Authorization failed", e);
      throw e;
    }

    return scm.getDiskBalancerManager().getDiskBalancerStatus(hosts, status,
        clientVersion);
  }

  @Override
  public List<DatanodeAdminError> startDiskBalancer(Optional<Double> threshold,
      Optional<Long> bandwidthInMB, Optional<Integer> parallelThread,
      Optional<List<String>> hosts) throws IOException {
<<<<<<< HEAD
    try {
      getScm().checkAdminAccess(getRemoteUser());
    } catch (IOException e) {
      LOG.error("Authorization failed", e);
      throw e;
    }

    return scm.getDiskBalancerManager()
        .startDiskBalancer(threshold, bandwidthInMB, parallelThread, hosts);
=======
    // TODO: Send message to datanodes
    return new ArrayList<DatanodeAdminError>();
>>>>>>> 6ae2da82
  }

  @Override
  public List<DatanodeAdminError> stopDiskBalancer(Optional<List<String>> hosts)
      throws IOException {
<<<<<<< HEAD
    try {
      getScm().checkAdminAccess(getRemoteUser());
    } catch (IOException e) {
      LOG.error("Authorization failed", e);
      throw e;
    }
    return scm.getDiskBalancerManager().stopDiskBalancer(hosts);
=======
    // TODO: Send message to datanodes
    return new ArrayList<DatanodeAdminError>();
>>>>>>> 6ae2da82
  }


  @Override
  public List<DatanodeAdminError> updateDiskBalancerConfiguration(
      Optional<Double> threshold, Optional<Long> bandwidthInMB,
      Optional<Integer> parallelThread, Optional<List<String>> hosts)
      throws IOException {
<<<<<<< HEAD
    try {
      getScm().checkAdminAccess(getRemoteUser());
    } catch (IOException e) {
      LOG.error("Authorization failed", e);
      throw e;
    }

    return scm.getDiskBalancerManager().updateDiskBalancerConfiguration(
        threshold, bandwidthInMB, parallelThread, hosts);
=======
    // TODO: Send message to datanodes
    return new ArrayList<DatanodeAdminError>();
>>>>>>> 6ae2da82
  }

  /**
   * Queries a list of Node that match a set of statuses.
   *
   * <p>For example, if the nodeStatuses is HEALTHY and RAFT_MEMBER, then
   * this call will return all
   * healthy nodes which members in Raft pipeline.
   *
   * <p>Right now we don't support operations, so we assume it is an AND
   * operation between the
   * operators.
   *
   * @param opState - NodeOperational State
   * @param state - NodeState.
   * @return List of Datanodes.
   */
  public List<DatanodeDetails> queryNode(
      HddsProtos.NodeOperationalState opState, HddsProtos.NodeState state) {
    return new ArrayList<>(queryNodeState(opState, state));
  }

  @VisibleForTesting
  public StorageContainerManager getScm() {
    return scm;
  }

  /**
   * Set safe mode status based on .
   */
  public boolean getSafeModeStatus() {
    return scm.getScmContext().isInSafeMode();
  }


  /**
   * Query the System for Nodes.
   *
   * @params opState - The node operational state
   * @param nodeState - NodeState that we are interested in matching.
   * @return Set of Datanodes that match the NodeState.
   */
  private Set<DatanodeDetails> queryNodeState(
      HddsProtos.NodeOperationalState opState, HddsProtos.NodeState nodeState) {
    Set<DatanodeDetails> returnSet = new TreeSet<>();
    List<DatanodeDetails> tmp = scm.getScmNodeManager()
        .getNodes(opState, nodeState);
    if ((tmp != null) && (tmp.size() > 0)) {
      returnSet.addAll(tmp);
    }
    return returnSet;
  }

  @Override
  public AuditMessage buildAuditMessageForSuccess(
      AuditAction op, Map<String, String> auditMap) {

    return new AuditMessage.Builder()
        .setUser(getRemoteUserName())
        .atIp(Server.getRemoteAddress())
        .forOperation(op)
        .withParams(auditMap)
        .withResult(AuditEventStatus.SUCCESS)
        .build();
  }

  @Override
  public AuditMessage buildAuditMessageForFailure(AuditAction op, Map<String,
      String> auditMap, Throwable throwable) {

    return new AuditMessage.Builder()
        .setUser(getRemoteUserName())
        .atIp(Server.getRemoteAddress())
        .forOperation(op)
        .withParams(auditMap)
        .withResult(AuditEventStatus.FAILURE)
        .withException(throwable)
        .build();
  }

  @Override
  public void close() throws IOException {
    stop();
  }
}<|MERGE_RESOLUTION|>--- conflicted
+++ resolved
@@ -1113,22 +1113,6 @@
   }
 
   @Override
-<<<<<<< HEAD
-=======
-  public long getContainerCount(HddsProtos.LifeCycleState state)
-      throws IOException {
-    return scm.getContainerManager().getContainers(state).size();
-  }
-
-  @Override
-  public List<ContainerInfo> getListOfContainers(
-      long startContainerID, int count, HddsProtos.LifeCycleState state)
-      throws IOException {
-    return scm.getContainerManager().getContainers(
-        ContainerID.valueOf(startContainerID), count, state);
-  }
-
->>>>>>> 6ae2da82
   public List<HddsProtos.DatanodeDiskBalancerInfoProto> getDiskBalancerReport(
       int count, int clientVersion) throws IOException {
     // check admin authorisation
@@ -1164,7 +1148,6 @@
   public List<DatanodeAdminError> startDiskBalancer(Optional<Double> threshold,
       Optional<Long> bandwidthInMB, Optional<Integer> parallelThread,
       Optional<List<String>> hosts) throws IOException {
-<<<<<<< HEAD
     try {
       getScm().checkAdminAccess(getRemoteUser());
     } catch (IOException e) {
@@ -1174,16 +1157,11 @@
 
     return scm.getDiskBalancerManager()
         .startDiskBalancer(threshold, bandwidthInMB, parallelThread, hosts);
-=======
-    // TODO: Send message to datanodes
-    return new ArrayList<DatanodeAdminError>();
->>>>>>> 6ae2da82
   }
 
   @Override
   public List<DatanodeAdminError> stopDiskBalancer(Optional<List<String>> hosts)
       throws IOException {
-<<<<<<< HEAD
     try {
       getScm().checkAdminAccess(getRemoteUser());
     } catch (IOException e) {
@@ -1191,10 +1169,6 @@
       throw e;
     }
     return scm.getDiskBalancerManager().stopDiskBalancer(hosts);
-=======
-    // TODO: Send message to datanodes
-    return new ArrayList<DatanodeAdminError>();
->>>>>>> 6ae2da82
   }
 
 
@@ -1203,7 +1177,6 @@
       Optional<Double> threshold, Optional<Long> bandwidthInMB,
       Optional<Integer> parallelThread, Optional<List<String>> hosts)
       throws IOException {
-<<<<<<< HEAD
     try {
       getScm().checkAdminAccess(getRemoteUser());
     } catch (IOException e) {
@@ -1213,10 +1186,6 @@
 
     return scm.getDiskBalancerManager().updateDiskBalancerConfiguration(
         threshold, bandwidthInMB, parallelThread, hosts);
-=======
-    // TODO: Send message to datanodes
-    return new ArrayList<DatanodeAdminError>();
->>>>>>> 6ae2da82
   }
 
   /**
