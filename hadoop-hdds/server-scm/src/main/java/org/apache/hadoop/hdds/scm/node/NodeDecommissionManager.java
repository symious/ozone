/**
 * Licensed to the Apache Software Foundation (ASF) under one or more
 * contributor license agreements.  See the NOTICE file distributed with this
 * work for additional information regarding copyright ownership.  The ASF
 * licenses this file to you under the Apache License, Version 2.0 (the
 * "License"); you may not use this file except in compliance with the License.
 * You may obtain a copy of the License at
 * <p>
 * http://www.apache.org/licenses/LICENSE-2.0
 * <p>
 * Unless required by applicable law or agreed to in writing, software
 * distributed under the License is distributed on an "AS IS" BASIS, WITHOUT
 * WARRANTIES OR CONDITIONS OF ANY KIND, either express or implied. See the
 * License for the specific language governing permissions and limitations under
 * the License.
 */
package org.apache.hadoop.hdds.scm.node;

import com.google.common.annotations.VisibleForTesting;
import com.google.common.util.concurrent.ThreadFactoryBuilder;
import org.apache.commons.lang3.tuple.Pair;
import org.apache.hadoop.hdds.conf.OzoneConfiguration;
import org.apache.hadoop.hdds.protocol.DatanodeDetails;
import org.apache.hadoop.hdds.protocol.proto.HddsProtos.NodeOperationalState;
import org.apache.hadoop.hdds.scm.DatanodeAdminError;
import org.apache.hadoop.hdds.scm.ScmConfigKeys;
import org.apache.hadoop.hdds.scm.container.ContainerID;
import org.apache.hadoop.hdds.scm.container.replication.ReplicationManager;
import org.apache.hadoop.hdds.scm.ha.SCMContext;
import org.apache.hadoop.hdds.scm.node.states.NodeNotFoundException;
import org.apache.hadoop.hdds.server.events.EventPublisher;
import org.apache.hadoop.hdfs.DFSConfigKeys;
import org.slf4j.Logger;
import org.slf4j.LoggerFactory;

import java.util.ArrayList;
<<<<<<< HEAD
=======
import java.util.Comparator;
import java.util.LinkedList;
>>>>>>> d40978bd
import java.util.List;
import java.util.Map;
import java.util.concurrent.Executors;
import java.util.concurrent.ScheduledExecutorService;
import java.util.concurrent.TimeUnit;
import java.util.stream.Collectors;

/**
 * Class used to manage datanodes scheduled for maintenance or decommission.
 */
public class NodeDecommissionManager {

  private final ScheduledExecutorService executor;
  private final DatanodeAdminMonitor monitor;

  private final NodeManager nodeManager;
  private final SCMContext scmContext;
  private final boolean useHostnames;

  // Decommissioning and Maintenance mode progress related metrics.
  private final NodeDecommissionMetrics metrics;

  private static final Logger LOG =
      LoggerFactory.getLogger(NodeDecommissionManager.class);

<<<<<<< HEAD
=======
  static final class HostDefinition {
    private String rawHostname;
    private String hostname;
    private int port;

    HostDefinition(String hostname) throws InvalidHostStringException {
      this.rawHostname = hostname;
      parseHostname();
    }

    public String getRawHostname() {
      return rawHostname;
    }

    public String getHostname() {
      return hostname;
    }

    public int getPort() {
      return port;
    }

    private void parseHostname() throws InvalidHostStringException {
      try {
        // A URI *must* have a scheme, so just create a fake one
        URI uri = new URI("empty://" + rawHostname.trim());
        this.hostname = uri.getHost();
        this.port = uri.getPort();

        if (this.hostname == null) {
          throw new InvalidHostStringException("The string " + rawHostname +
              " does not contain a value hostname or hostname:port definition");
        }
      } catch (URISyntaxException e) {
        throw new InvalidHostStringException(
            "Unable to parse the hoststring " + rawHostname, e);
      }
    }
  }

  private List<DatanodeDetails> mapHostnamesToDatanodes(List<String> hosts,
      List<DatanodeAdminError> errors) {
    List<DatanodeDetails> results = new LinkedList<>();
    HostDefinition host;
    InetAddress addr;
    String msg;
    for (String hostString : hosts) {
      try {
        host = new HostDefinition(hostString);
        addr = InetAddress.getByName(host.getHostname());
      } catch (InvalidHostStringException | UnknownHostException e) {
        LOG.warn("Unable to resolve host {} ", hostString, e);
        errors.add(new DatanodeAdminError(hostString,
            e.getMessage()));
        continue;
      }
      String dnsName;
      if (useHostnames) {
        dnsName = addr.getHostName();
      } else {
        dnsName = addr.getHostAddress();
      }
      List<DatanodeDetails> found = nodeManager.getNodesByAddress(dnsName);
      if (found.isEmpty()) {
        msg = "Host " + host.getRawHostname()
            + " (" + dnsName + ") is not running any datanodes registered"
            + " with SCM. Please check the host name.";
        LOG.warn(msg);
        errors.add(new DatanodeAdminError(host.getRawHostname(), msg));
      } else if (found.size() == 1) {
        if (host.getPort() != -1 &&
            !validateDNPortMatch(host.getPort(), found.get(0))) {
          msg = "Host " + host.getRawHostname()
              + " is running a datanode registered with SCM,"
              + " but the port number doesn't match."
              + " Please check the port number.";
          LOG.warn(msg);
          errors.add(new DatanodeAdminError(host.getRawHostname(), msg));
          continue;
        }
        results.add(found.get(0));
      } else {
        // Here we either have multiple DNs on the same host / IP, and they
        // should have different ports. Or, we have a case where a DN was
        // registered from a host, then stopped and formatted, changing its
        // UUID and registered again. In that case, the ports of all hosts
        // should be the same, and we should just use the one with the most
        // recent heartbeat.
        if (host.getPort() != -1) {
          HostDefinition finalHost = host;
          found.removeIf(dn -> !validateDNPortMatch(finalHost.getPort(), dn));
        }
        if (found.isEmpty()) {
          msg = "Host " + host.getRawHostname()
              + " is running multiple datanodes registered with SCM,"
              + " but no port numbers match."
              + " Please check the port number.";
          LOG.warn(msg);
          errors.add(new DatanodeAdminError(host.getRawHostname(), msg));
          continue;
        } else if (found.size() == 1) {
          results.add(found.get(0));
          continue;
        }
        // Here we have at least 2 DNs matching the passed in port, or no port
        // was passed so we may have all the same ports in SCM or a mix of
        // ports.
        if (allPortsMatch(found)) {
          // All ports match, so just use the most recent heartbeat as it is
          // not possible for a host to have 2 DNs coming from the same port.
          DatanodeDetails mostRecent = findDnWithMostRecentHeartbeat(found);
          if (mostRecent == null) {
            msg = "Host " + host.getRawHostname()
                + " has multiple datanodes registered with SCM."
                + " All have identical ports, but none have a newest"
                + " heartbeat.";
            LOG.warn(msg);
            errors.add(new DatanodeAdminError(host.getRawHostname(), msg));
            continue;
          }
          results.add(mostRecent);
        } else {
          // We have no passed in port or the ports in SCM do not all match, so
          // we cannot decide which DN to use.
          msg = "Host " + host.getRawHostname()
              + " is running multiple datanodes registered with SCM,"
              + " but no port numbers match."
              + " Please check the port number.";
          LOG.warn(msg);
          errors.add(new DatanodeAdminError(host.getRawHostname(), msg));
        }
      }
    }
    return results;
  }

  private boolean allPortsMatch(List<DatanodeDetails> dns) {
    if (dns.size() < 2) {
      return true;
    }
    int port = dns.get(0).getPort(DatanodeDetails.Port.Name.RATIS).getValue();
    for (int i = 1; i < dns.size(); i++) {
      if (dns.get(i).getPort(DatanodeDetails.Port.Name.RATIS).getValue()
          != port) {
        return false;
      }
    }
    return true;
  }

  private DatanodeDetails findDnWithMostRecentHeartbeat(
      List<DatanodeDetails> dns) {
    if (dns.size() < 2) {
      return dns.isEmpty() ? null : dns.get(0);
    }
    List<Pair<DatanodeDetails, Long>> dnsWithHeartbeat = dns.stream()
        .map(dn -> Pair.of(dn, nodeManager.getLastHeartbeat(dn)))
        .sorted(Comparator.comparingLong(Pair::getRight))
        .collect(Collectors.toList());
    // The last element should have the largest (newest) heartbeat. But also
    // check it is not identical to the last but 1 element, as then we cannot
    // determine which node to decommission.
    Pair<DatanodeDetails, Long> last = dnsWithHeartbeat.get(
        dnsWithHeartbeat.size() - 1);
    if (last.getRight() > dnsWithHeartbeat.get(
        dnsWithHeartbeat.size() - 2).getRight()) {
      return last.getLeft();
    }
    return null;
  }

  /**
   * Check if the passed port is used by the given DatanodeDetails object. If
   * it is, return true, otherwise return false.
   * @param port Port number to check if it is used by the datanode
   * @param dn Datanode to check if it is using the given port
   * @return True if port is used by the datanode. False otherwise.
   */
  private boolean validateDNPortMatch(int port, DatanodeDetails dn) {
    for (DatanodeDetails.Port p : dn.getPorts()) {
      if (p.getValue() == port) {
        return true;
      }
    }
    return false;
  }

>>>>>>> d40978bd
  public NodeDecommissionManager(OzoneConfiguration config, NodeManager nm,
             SCMContext scmContext,
             EventPublisher eventQueue, ReplicationManager rm) {
    this.nodeManager = nm;
    this.scmContext = scmContext;

    executor = Executors.newScheduledThreadPool(1,
        new ThreadFactoryBuilder()
            .setNameFormat(
                scmContext.threadNamePrefix() + "DatanodeAdminManager-%d")
            .setDaemon(true)
            .build()
    );

    useHostnames = config.getBoolean(
        DFSConfigKeys.DFS_DATANODE_USE_DN_HOSTNAME,
        DFSConfigKeys.DFS_DATANODE_USE_DN_HOSTNAME_DEFAULT);

    long monitorInterval = config.getTimeDuration(
        ScmConfigKeys.OZONE_SCM_DATANODE_ADMIN_MONITOR_INTERVAL,
        ScmConfigKeys.OZONE_SCM_DATANODE_ADMIN_MONITOR_INTERVAL_DEFAULT,
        TimeUnit.SECONDS);
    if (monitorInterval <= 0) {
      LOG.warn("{} must be greater than zero, defaulting to {}",
          ScmConfigKeys.OZONE_SCM_DATANODE_ADMIN_MONITOR_INTERVAL,
          ScmConfigKeys.OZONE_SCM_DATANODE_ADMIN_MONITOR_INTERVAL_DEFAULT);
      config.set(ScmConfigKeys.OZONE_SCM_DATANODE_ADMIN_MONITOR_INTERVAL,
          ScmConfigKeys.OZONE_SCM_DATANODE_ADMIN_MONITOR_INTERVAL_DEFAULT);
      monitorInterval = config.getTimeDuration(
          ScmConfigKeys.OZONE_SCM_DATANODE_ADMIN_MONITOR_INTERVAL,
          ScmConfigKeys.OZONE_SCM_DATANODE_ADMIN_MONITOR_INTERVAL_DEFAULT,
          TimeUnit.SECONDS);
    }

    monitor = new DatanodeAdminMonitorImpl(config, eventQueue, nodeManager,
        rm);
    this.metrics = NodeDecommissionMetrics.create();
    monitor.setMetrics(this.metrics);
    executor.scheduleAtFixedRate(monitor, monitorInterval, monitorInterval,
        TimeUnit.SECONDS);
  }

  public Map<String, List<ContainerID>> getContainersReplicatedOnNode(DatanodeDetails dn)
      throws NodeNotFoundException {
    return getMonitor().getContainersReplicatedOnNode(dn);
  }

  @VisibleForTesting
  public DatanodeAdminMonitor getMonitor() {
    return monitor;
  }

  public synchronized List<DatanodeAdminError> decommissionNodes(
<<<<<<< HEAD
      List<String> nodes) throws InvalidHostStringException {
    List<DatanodeDetails> dns = NodeUtils.mapHostnamesToDatanodes(nodeManager,
        nodes, useHostnames);
=======
      List<String> nodes) {
>>>>>>> d40978bd
    List<DatanodeAdminError> errors = new ArrayList<>();
    List<DatanodeDetails> dns = mapHostnamesToDatanodes(nodes, errors);
    for (DatanodeDetails dn : dns) {
      try {
        startDecommission(dn);
      } catch (NodeNotFoundException e) {
        // We already validated the host strings and retrieved the DnDetails
        // object from the node manager. Therefore we should never get a
        // NodeNotFoundException here expect if the node is remove in the
        // very short window between validation and starting decom. Therefore
        // log a warning and ignore the exception
        LOG.warn("The host {} was not found in SCM. Ignoring the request to " +
            "decommission it", dn.getHostName());
        errors.add(new DatanodeAdminError(dn.getHostName(),
            "The host was not found in SCM"));
      } catch (InvalidNodeStateException e) {
        errors.add(new DatanodeAdminError(dn.getHostName(), e.getMessage()));
      }
    }
    return errors;
  }

  /**
   * If a SCM is restarted, then upon re-registration the datanode will already
   * be in DECOMMISSIONING or ENTERING_MAINTENANCE state. In that case, it
   * needs to be added back into the monitor to track its progress.
   * @param dn Datanode to add back to tracking.
   */
  public synchronized void continueAdminForNode(DatanodeDetails dn)
      throws NodeNotFoundException {
    if (!scmContext.isLeader()) {
      LOG.info("follower SCM ignored continue admin for datanode {}", dn);
      return;
    }
    NodeOperationalState opState = getNodeStatus(dn).getOperationalState();
    if (opState == NodeOperationalState.DECOMMISSIONING
        || opState == NodeOperationalState.ENTERING_MAINTENANCE
        || opState == NodeOperationalState.IN_MAINTENANCE) {
      LOG.info("Continue admin for datanode {}", dn);
      monitor.startMonitoring(dn);
    }
  }

  public synchronized void startDecommission(DatanodeDetails dn)
      throws NodeNotFoundException, InvalidNodeStateException {
    NodeStatus nodeStatus = getNodeStatus(dn);
    NodeOperationalState opState = nodeStatus.getOperationalState();
    if (opState == NodeOperationalState.IN_SERVICE) {
      LOG.info("Starting Decommission for node {}", dn);
      nodeManager.setNodeOperationalState(
          dn, NodeOperationalState.DECOMMISSIONING);
      monitor.startMonitoring(dn);
    } else if (nodeStatus.isDecommission()) {
      LOG.info("Start Decommission called on node {} in state {}. Nothing to " +
          "do.", dn, opState);
    } else {
      LOG.error("Cannot decommission node {} in state {}", dn, opState);
      throw new InvalidNodeStateException("Cannot decommission node " +
          dn + " in state " + opState);
    }
  }

  public synchronized List<DatanodeAdminError> recommissionNodes(
<<<<<<< HEAD
      List<String> nodes) throws InvalidHostStringException {
    List<DatanodeDetails> dns = NodeUtils.mapHostnamesToDatanodes(nodeManager,
        nodes, useHostnames);
=======
      List<String> nodes) {
>>>>>>> d40978bd
    List<DatanodeAdminError> errors = new ArrayList<>();
    List<DatanodeDetails> dns = mapHostnamesToDatanodes(nodes, errors);
    for (DatanodeDetails dn : dns) {
      try {
        recommission(dn);
      } catch (NodeNotFoundException e) {
        // We already validated the host strings and retrieved the DnDetails
        // object from the node manager. Therefore we should never get a
        // NodeNotFoundException here expect if the node is remove in the
        // very short window between validation and starting decom. Therefore
        // log a warning and ignore the exception
        LOG.warn("Host {} was not found in SCM. Ignoring the request to " +
            "recommission it.", dn.getHostName());
        errors.add(new DatanodeAdminError(dn.getHostName(),
            "The host was not found in SCM"));
      }
    }
    return errors;
  }

  public synchronized void recommission(DatanodeDetails dn)
      throws NodeNotFoundException {
    NodeStatus nodeStatus = getNodeStatus(dn);
    NodeOperationalState opState = nodeStatus.getOperationalState();
    if (opState != NodeOperationalState.IN_SERVICE) {
      // The node will be set back to IN_SERVICE when it is processed by the
      // monitor
      monitor.stopMonitoring(dn);
      LOG.info("Queued node {} for recommission", dn);
    } else {
      LOG.info("Recommission called on node {} with state {}. " +
          "Nothing to do.", dn, opState);
    }
  }

  public synchronized List<DatanodeAdminError> startMaintenanceNodes(
<<<<<<< HEAD
      List<String> nodes, int endInHours) throws InvalidHostStringException {
    List<DatanodeDetails> dns = NodeUtils.mapHostnamesToDatanodes(nodeManager,
        nodes, useHostnames);
=======
      List<String> nodes, int endInHours) {
>>>>>>> d40978bd
    List<DatanodeAdminError> errors = new ArrayList<>();
    List<DatanodeDetails> dns = mapHostnamesToDatanodes(nodes, errors);
    for (DatanodeDetails dn : dns) {
      try {
        startMaintenance(dn, endInHours);
      } catch (NodeNotFoundException e) {
        // We already validated the host strings and retrieved the DnDetails
        // object from the node manager. Therefore we should never get a
        // NodeNotFoundException here expect if the node is remove in the
        // very short window between validation and starting decom. Therefore
        // log a warning and ignore the exception
        LOG.warn("The host {} was not found in SCM. Ignoring the request to " +
            "start maintenance on it", dn.getHostName());
      } catch (InvalidNodeStateException e) {
        errors.add(new DatanodeAdminError(dn.getHostName(), e.getMessage()));
      }
    }
    return errors;
  }

  // TODO - If startMaintenance is called on a host already in maintenance,
  //        then we should update the end time?
  public synchronized void startMaintenance(DatanodeDetails dn, int endInHours)
      throws NodeNotFoundException, InvalidNodeStateException {
    NodeStatus nodeStatus = getNodeStatus(dn);
    NodeOperationalState opState = nodeStatus.getOperationalState();

    long maintenanceEnd = 0;
    if (endInHours != 0) {
      maintenanceEnd =
          (System.currentTimeMillis() / 1000L) + (endInHours * 60L * 60L);
    }
    if (opState == NodeOperationalState.IN_SERVICE) {
      nodeManager.setNodeOperationalState(
          dn, NodeOperationalState.ENTERING_MAINTENANCE, maintenanceEnd);
      monitor.startMonitoring(dn);
      LOG.info("Starting Maintenance for node {}", dn);
    } else if (nodeStatus.isMaintenance()) {
      LOG.info("Starting Maintenance called on node {} with state {}. " +
          "Nothing to do.", dn, opState);
    } else {
      LOG.error("Cannot start maintenance on node {} in state {}", dn, opState);
      throw new InvalidNodeStateException("Cannot start maintenance on node " +
          dn + " in state " + opState);
    }
  }

  /**
   *  Stops the decommission monitor from running when SCM is shutdown.
   */
  public void stop() {
    metrics.unRegister();
    if (executor != null) {
      executor.shutdown();
    }
  }

  private NodeStatus getNodeStatus(DatanodeDetails dn)
      throws NodeNotFoundException {
    return nodeManager.getNodeStatus(dn);
  }

  /**
   * Called in SCMStateMachine#notifyLeaderChanged when current SCM becomes
   *  leader.
   */
  public void onBecomeLeader() {
    nodeManager.getAllNodes().forEach(datanodeDetails -> {
      try {
        continueAdminForNode(datanodeDetails);
      } catch (NodeNotFoundException e) {
        // Should not happen, as the node has just registered to call this event
        // handler.
        LOG.warn("NodeNotFound when adding the node to the decommissionManager",
            e);
      }
    });
  }
}<|MERGE_RESOLUTION|>--- conflicted
+++ resolved
@@ -34,11 +34,8 @@
 import org.slf4j.LoggerFactory;
 
 import java.util.ArrayList;
-<<<<<<< HEAD
-=======
 import java.util.Comparator;
 import java.util.LinkedList;
->>>>>>> d40978bd
 import java.util.List;
 import java.util.Map;
 import java.util.concurrent.Executors;
@@ -64,8 +61,6 @@
   private static final Logger LOG =
       LoggerFactory.getLogger(NodeDecommissionManager.class);
 
-<<<<<<< HEAD
-=======
   static final class HostDefinition {
     private String rawHostname;
     private String hostname;
@@ -253,7 +248,6 @@
     return false;
   }
 
->>>>>>> d40978bd
   public NodeDecommissionManager(OzoneConfiguration config, NodeManager nm,
              SCMContext scmContext,
              EventPublisher eventQueue, ReplicationManager rm) {
@@ -307,13 +301,7 @@
   }
 
   public synchronized List<DatanodeAdminError> decommissionNodes(
-<<<<<<< HEAD
-      List<String> nodes) throws InvalidHostStringException {
-    List<DatanodeDetails> dns = NodeUtils.mapHostnamesToDatanodes(nodeManager,
-        nodes, useHostnames);
-=======
       List<String> nodes) {
->>>>>>> d40978bd
     List<DatanodeAdminError> errors = new ArrayList<>();
     List<DatanodeDetails> dns = mapHostnamesToDatanodes(nodes, errors);
     for (DatanodeDetails dn : dns) {
@@ -377,13 +365,7 @@
   }
 
   public synchronized List<DatanodeAdminError> recommissionNodes(
-<<<<<<< HEAD
-      List<String> nodes) throws InvalidHostStringException {
-    List<DatanodeDetails> dns = NodeUtils.mapHostnamesToDatanodes(nodeManager,
-        nodes, useHostnames);
-=======
       List<String> nodes) {
->>>>>>> d40978bd
     List<DatanodeAdminError> errors = new ArrayList<>();
     List<DatanodeDetails> dns = mapHostnamesToDatanodes(nodes, errors);
     for (DatanodeDetails dn : dns) {
@@ -420,13 +402,7 @@
   }
 
   public synchronized List<DatanodeAdminError> startMaintenanceNodes(
-<<<<<<< HEAD
-      List<String> nodes, int endInHours) throws InvalidHostStringException {
-    List<DatanodeDetails> dns = NodeUtils.mapHostnamesToDatanodes(nodeManager,
-        nodes, useHostnames);
-=======
       List<String> nodes, int endInHours) {
->>>>>>> d40978bd
     List<DatanodeAdminError> errors = new ArrayList<>();
     List<DatanodeDetails> dns = mapHostnamesToDatanodes(nodes, errors);
     for (DatanodeDetails dn : dns) {
