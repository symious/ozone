/**
 * Licensed to the Apache Software Foundation (ASF) under one or more
 * contributor license
 * agreements. See the NOTICE file distributed with this work for additional
 * information regarding
 * copyright ownership. The ASF licenses this file to you under the Apache
 * License, Version 2.0 (the
 * "License"); you may not use this file except in compliance with the
 * License. You may obtain a
 * copy of the License at
 *
 * <p>http://www.apache.org/licenses/LICENSE-2.0
 *
 * <p>Unless required by applicable law or agreed to in writing, software
 * distributed under the
 * License is distributed on an "AS IS" BASIS, WITHOUT WARRANTIES OR
 * CONDITIONS OF ANY KIND, either
 * express or implied. See the License for the specific language governing
 * permissions and
 * limitations under the License.
 */
package org.apache.hadoop.hdds.scm.server;

import com.google.common.annotations.VisibleForTesting;
import com.google.common.base.Preconditions;
import com.google.protobuf.BlockingService;

import java.util.Collections;
import java.util.concurrent.atomic.AtomicBoolean;

import org.apache.commons.lang3.tuple.Pair;
import org.apache.hadoop.conf.Configuration;
import org.apache.hadoop.hdds.DFSConfigKeysLegacy;
import org.apache.hadoop.hdds.HddsConfigKeys;
import org.apache.hadoop.hdds.HddsUtils;
import org.apache.hadoop.hdds.annotation.InterfaceAudience;
import org.apache.hadoop.hdds.conf.ConfigurationSource;
import org.apache.hadoop.hdds.conf.DefaultConfigManager;
import org.apache.hadoop.hdds.conf.OzoneConfiguration;
import org.apache.hadoop.hdds.conf.ReconfigurationHandler;
import org.apache.hadoop.hdds.protocol.proto.HddsProtos;
import org.apache.hadoop.hdds.protocol.proto.HddsProtos.NodeState;
import org.apache.hadoop.hdds.protocol.proto.StorageContainerDatanodeProtocolProtos.SCMCommandProto;
import org.apache.hadoop.hdds.protocolPB.SCMSecurityProtocolClientSideTranslatorPB;
import org.apache.hadoop.hdds.scm.PipelineChoosePolicy;
import org.apache.hadoop.hdds.scm.PlacementPolicy;
import org.apache.hadoop.hdds.scm.RemoveSCMRequest;
import org.apache.hadoop.hdds.scm.ScmUtils;
import org.apache.hadoop.hdds.scm.container.ContainerManager;
import org.apache.hadoop.hdds.scm.container.ContainerManagerImpl;
import org.apache.hadoop.hdds.scm.PlacementPolicyValidateProxy;
import org.apache.hadoop.hdds.scm.container.balancer.MoveManager;
import org.apache.hadoop.hdds.scm.container.replication.ContainerReplicaPendingOps;
import org.apache.hadoop.hdds.scm.container.replication.DatanodeCommandCountUpdatedHandler;
import org.apache.hadoop.hdds.scm.container.replication.LegacyReplicationManager;
import org.apache.hadoop.hdds.scm.ha.SCMServiceException;
import org.apache.hadoop.hdds.scm.security.CRLStatusReportHandler;
import org.apache.hadoop.hdds.scm.ha.BackgroundSCMService;
import org.apache.hadoop.hdds.scm.ha.HASecurityUtils;
import org.apache.hadoop.hdds.scm.ha.SCMContext;
import org.apache.hadoop.hdds.scm.ha.SCMHAManager;
import org.apache.hadoop.hdds.scm.ha.SCMHAManagerImpl;
import org.apache.hadoop.hdds.scm.ha.SCMHAMetrics;
import org.apache.hadoop.hdds.scm.ha.SCMHANodeDetails;
import org.apache.hadoop.hdds.scm.ha.SCMNodeInfo;
import org.apache.hadoop.hdds.scm.ha.SCMRatisServer;
import org.apache.hadoop.hdds.scm.ha.SCMServiceManager;
import org.apache.hadoop.hdds.scm.ha.SCMNodeDetails;
import org.apache.hadoop.hdds.scm.ha.SCMRatisServerImpl;
import org.apache.hadoop.hdds.scm.ha.SCMHAUtils;
import org.apache.hadoop.hdds.scm.ha.SequenceIdGenerator;
import org.apache.hadoop.hdds.scm.ScmInfo;
import org.apache.hadoop.hdds.scm.node.DiskBalancerManager;
import org.apache.hadoop.hdds.scm.node.DiskBalancerReportHandler;
import org.apache.hadoop.hdds.scm.node.NodeAddressUpdateHandler;
import org.apache.hadoop.hdds.scm.security.SecretKeyManagerService;
import org.apache.hadoop.hdds.scm.security.RootCARotationManager;
import org.apache.hadoop.hdds.scm.server.upgrade.FinalizationManager;
import org.apache.hadoop.hdds.scm.server.upgrade.FinalizationManagerImpl;
import org.apache.hadoop.hdds.scm.ha.StatefulServiceStateManager;
import org.apache.hadoop.hdds.scm.ha.StatefulServiceStateManagerImpl;
import org.apache.hadoop.hdds.scm.server.upgrade.SCMUpgradeFinalizationContext;
import org.apache.hadoop.hdds.scm.server.upgrade.ScmHAUnfinalizedStateValidationAction;
import org.apache.hadoop.hdds.scm.pipeline.WritableContainerFactory;
import org.apache.hadoop.hdds.security.symmetric.SecretKeyManager;
import org.apache.hadoop.hdds.security.token.ContainerTokenGenerator;
import org.apache.hadoop.hdds.security.token.ContainerTokenSecretManager;
import org.apache.hadoop.hdds.security.x509.certificate.authority.CAType;
import org.apache.hadoop.hdds.security.x509.certificate.authority.CertificateStore;
import org.apache.hadoop.hdds.security.x509.certificate.authority.profile.DefaultCAProfile;
import org.apache.hadoop.hdds.security.x509.certificate.authority.profile.DefaultProfile;
import org.apache.hadoop.hdds.security.x509.certificate.client.CertificateClient;
import org.apache.hadoop.hdds.security.x509.certificate.client.SCMCertificateClient;
import org.apache.hadoop.hdds.security.x509.certificate.utils.CertificateCodec;
import org.apache.hadoop.hdds.server.OzoneAdmins;
import org.apache.hadoop.hdds.server.ServerUtils;
import org.apache.hadoop.hdds.server.events.FixedThreadPoolWithAffinityExecutor;
import org.apache.hadoop.hdds.server.http.RatisDropwizardExports;
import org.apache.hadoop.hdds.utils.HAUtils;
import org.apache.hadoop.hdds.utils.HddsServerUtil;
import org.apache.hadoop.hdds.scm.ScmConfig;
import org.apache.hadoop.hdds.scm.ScmConfigKeys;
import org.apache.hadoop.hdds.scm.block.BlockManager;
import org.apache.hadoop.hdds.scm.block.BlockManagerImpl;
import org.apache.hadoop.hdds.scm.block.DeletedBlockLogImpl;
import org.apache.hadoop.hdds.scm.command.CommandStatusReportHandler;
import org.apache.hadoop.hdds.scm.container.CloseContainerEventHandler;
import org.apache.hadoop.hdds.scm.container.ContainerActionsHandler;
import org.apache.hadoop.hdds.scm.container.ContainerID;
import org.apache.hadoop.hdds.scm.container.ContainerInfo;
import org.apache.hadoop.hdds.scm.container.ContainerReportHandler;
import org.apache.hadoop.hdds.scm.container.IncrementalContainerReportHandler;
import org.apache.hadoop.hdds.scm.container.replication.ReplicationManager;
import org.apache.hadoop.hdds.scm.container.balancer.ContainerBalancer;
import org.apache.hadoop.hdds.scm.container.placement.algorithms.ContainerPlacementPolicyFactory;
import org.apache.hadoop.hdds.scm.container.placement.algorithms.SCMContainerPlacementMetrics;
import org.apache.hadoop.hdds.scm.container.placement.metrics.SCMMetrics;
import org.apache.hadoop.hdds.scm.events.SCMEvents;
import org.apache.hadoop.hdds.scm.exceptions.SCMException;
import org.apache.hadoop.hdds.scm.exceptions.SCMException.ResultCodes;
import org.apache.hadoop.hdds.scm.metadata.SCMMetadataStore;
import org.apache.hadoop.hdds.scm.metadata.SCMMetadataStoreImpl;
import org.apache.hadoop.hdds.scm.net.NetworkTopology;
import org.apache.hadoop.hdds.scm.net.NetworkTopologyImpl;
import org.apache.hadoop.hdds.scm.node.DeadNodeHandler;
import org.apache.hadoop.hdds.scm.node.NewNodeHandler;
import org.apache.hadoop.hdds.scm.node.StartDatanodeAdminHandler;
import org.apache.hadoop.hdds.scm.node.NodeManager;
import org.apache.hadoop.hdds.scm.node.NodeReportHandler;
import org.apache.hadoop.hdds.scm.node.HealthyReadOnlyNodeHandler;
import org.apache.hadoop.hdds.scm.node.ReadOnlyHealthyToHealthyNodeHandler;
import org.apache.hadoop.hdds.scm.node.SCMNodeManager;
import org.apache.hadoop.hdds.scm.node.StaleNodeHandler;
import org.apache.hadoop.hdds.scm.node.NodeDecommissionManager;
import org.apache.hadoop.hdds.scm.pipeline.PipelineActionHandler;
import org.apache.hadoop.hdds.scm.pipeline.PipelineManager;
import org.apache.hadoop.hdds.scm.pipeline.PipelineManagerImpl;
import org.apache.hadoop.hdds.scm.pipeline.PipelineReportHandler;
import org.apache.hadoop.hdds.scm.pipeline.choose.algorithms.PipelineChoosePolicyFactory;
import org.apache.hadoop.hdds.scm.safemode.SCMSafeModeManager;
import org.apache.hadoop.hdds.scm.server.SCMDatanodeHeartbeatDispatcher.ContainerReportFromDatanode;
import org.apache.hadoop.hdds.scm.server.SCMDatanodeHeartbeatDispatcher.IncrementalContainerReportFromDatanode;
import org.apache.hadoop.hdds.security.SecurityConfig;
import org.apache.hadoop.hdds.security.x509.certificate.authority.CertificateServer;
import org.apache.hadoop.hdds.security.x509.certificate.authority.DefaultCAServer;
import org.apache.hadoop.hdds.server.ServiceRuntimeInfoImpl;
import org.apache.hadoop.hdds.server.events.EventPublisher;
import org.apache.hadoop.hdds.server.events.EventQueue;
import org.apache.hadoop.hdds.upgrade.HDDSLayoutVersionManager;
import org.apache.hadoop.hdds.utils.HddsVersionInfo;
import org.apache.hadoop.hdds.utils.IOUtils;
import org.apache.hadoop.hdds.utils.LegacyHadoopConfigurationSource;
import org.apache.hadoop.ipc.RPC;
import org.apache.hadoop.metrics2.MetricsSystem;
import org.apache.hadoop.metrics2.util.MBeans;
import org.apache.hadoop.net.CachedDNSToSwitchMapping;
import org.apache.hadoop.net.DNSToSwitchMapping;
import org.apache.hadoop.net.NetUtils;
import org.apache.hadoop.net.TableMapping;
import org.apache.hadoop.ozone.OzoneConfigKeys;
import org.apache.hadoop.ozone.OzoneSecurityUtil;
import org.apache.hadoop.ozone.common.Storage.StorageState;
import org.apache.hadoop.ozone.lease.LeaseManager;
import org.apache.hadoop.ozone.lease.LeaseManagerNotRunningException;
import org.apache.hadoop.ozone.upgrade.DefaultUpgradeFinalizationExecutor;
import org.apache.hadoop.ozone.upgrade.LayoutVersionManager;
import org.apache.hadoop.ozone.upgrade.UpgradeFinalizationExecutor;
import org.apache.hadoop.security.AccessControlException;
import org.apache.hadoop.security.SecurityUtil;
import org.apache.hadoop.security.UserGroupInformation;
import org.apache.hadoop.security.UserGroupInformation.AuthenticationMethod;
import org.apache.hadoop.security.authentication.client.AuthenticationException;
import org.apache.hadoop.util.ReflectionUtils;
import org.apache.ratis.protocol.RaftPeerId;
import org.apache.ratis.util.ExitUtils;
import org.apache.ratis.util.JvmPauseMonitor;
import org.slf4j.Logger;
import org.slf4j.LoggerFactory;
import org.apache.hadoop.hdds.scm.server.SCMDatanodeHeartbeatDispatcher.ContainerReport;

import javax.management.ObjectName;
import java.io.IOException;
import java.math.BigInteger;
import java.net.InetAddress;
import java.net.InetSocketAddress;
import java.security.cert.CertificateException;
import java.security.cert.X509Certificate;
import java.time.Clock;
import java.time.ZoneOffset;
import java.util.ArrayList;
import java.util.Collection;
import java.util.HashMap;
import java.util.List;
import java.util.Map;
import java.util.Objects;
import java.util.UUID;
import java.util.concurrent.BlockingQueue;
import java.util.concurrent.ConcurrentHashMap;
import java.util.concurrent.ThreadPoolExecutor;
import java.util.concurrent.TimeUnit;

import static org.apache.hadoop.hdds.HddsUtils.preserveThreadName;
import static org.apache.hadoop.hdds.ratis.RatisHelper.newJvmPauseMonitor;
import static org.apache.hadoop.hdds.scm.ScmConfigKeys.OZONE_SCM_EVENT_REPORT_EXEC_WAIT_THRESHOLD_DEFAULT;
import static org.apache.hadoop.hdds.scm.ScmConfigKeys.OZONE_SCM_EVENT_REPORT_QUEUE_WAIT_THRESHOLD_DEFAULT;
import static org.apache.hadoop.hdds.scm.ScmUtils.checkIfCertSignRequestAllowed;
import static org.apache.hadoop.hdds.scm.security.SecretKeyManagerService.isSecretKeyEnable;
import static org.apache.hadoop.hdds.security.x509.certificate.authority.CertificateStore.CertType.VALID_CERTS;
import static org.apache.hadoop.hdds.utils.HddsServerUtil.getRemoteUser;
import static org.apache.hadoop.hdds.utils.HddsServerUtil.getScmSecurityClientWithMaxRetry;
import static org.apache.hadoop.ozone.OzoneConfigKeys.OZONE_ADMINISTRATORS;
import static org.apache.hadoop.ozone.OzoneConfigKeys.OZONE_READONLY_ADMINISTRATORS;
import static org.apache.hadoop.ozone.OzoneConsts.CRL_SEQUENCE_ID_KEY;
import static org.apache.hadoop.ozone.OzoneConsts.SCM_SUB_CA_PREFIX;
import static org.apache.hadoop.ozone.OzoneConsts.SCM_ROOT_CA_COMPONENT_NAME;
import static org.apache.hadoop.security.UserGroupInformation.getCurrentUser;

/**
 * StorageContainerManager is the main entry point for the service that
 * provides information about
 * which SCM nodes host containers.
 *
 * <p>DataNodes report to StorageContainerManager using heartbeat messages.
 * SCM allocates containers
 * and returns a pipeline.
 *
 * <p>A client once it gets a pipeline (a list of datanodes) will connect to
 * the datanodes and create a container, which then can be used to store data.
 */
@InterfaceAudience.LimitedPrivate({"HDFS", "CBLOCK", "OZONE", "HBASE"})
public final class StorageContainerManager extends ServiceRuntimeInfoImpl
    implements SCMMXBean, OzoneStorageContainerManager {

  private static final Logger LOG = LoggerFactory
      .getLogger(StorageContainerManager.class);

  /**
   * SCM metrics.
   */
  private static SCMMetrics metrics;
  private SCMHAMetrics scmHAMetrics;

  /*
   * RPC Endpoints exposed by SCM.
   */
  private final SCMDatanodeProtocolServer datanodeProtocolServer;
  private final SCMBlockProtocolServer blockProtocolServer;
  private final SCMClientProtocolServer clientProtocolServer;
  private SCMSecurityProtocolServer securityProtocolServer;

  /*
   * State Managers of SCM.
   */
  private NodeManager scmNodeManager;
  private PipelineManager pipelineManager;
  private ContainerManager containerManager;
  private BlockManager scmBlockManager;
  private final SCMStorageConfig scmStorageConfig;
  private NodeDecommissionManager scmDecommissionManager;
  private WritableContainerFactory writableContainerFactory;
  private FinalizationManager finalizationManager;
  private HDDSLayoutVersionManager scmLayoutVersionManager;
<<<<<<< HEAD
=======
  private LeaseManager<Object> leaseManager;
>>>>>>> d40978bd
  private DiskBalancerManager diskBalancerManager;

  private SCMMetadataStore scmMetadataStore;
  private CertificateStore certificateStore;
  private SCMHAManager scmHAManager;
  private SCMContext scmContext;
  private SequenceIdGenerator sequenceIdGen;

  private final EventQueue eventQueue;
  private final SCMServiceManager serviceManager;
  private final ReconfigurationHandler reconfigurationHandler;

  /*
   * HTTP endpoint for JMX access.
   */
  private StorageContainerManagerHttpServer httpServer;
  /**
   * SCM super user.
   */
  private final String scmStarterUser;
  private final OzoneAdmins scmAdmins;
  private final OzoneAdmins scmReadOnlyAdmins;

  /**
   * SCM mxbean.
   */
  private ObjectName scmInfoBeanName;

  private ReplicationManager replicationManager;

  private SCMSafeModeManager scmSafeModeManager;
  private SCMCertificateClient scmCertificateClient;
  private RootCARotationManager rootCARotationManager;
  private ContainerTokenSecretManager containerTokenMgr;

  private final JvmPauseMonitor jvmPauseMonitor;
  private final OzoneConfiguration configuration;
  private SCMContainerMetrics scmContainerMetrics;
  private SCMContainerPlacementMetrics placementMetrics;
  private PlacementPolicy containerPlacementPolicy;
  private PlacementPolicy ecContainerPlacementPolicy;
  private PlacementPolicyValidateProxy placementPolicyValidateProxy;
  private MetricsSystem ms;
  private final Map<String, RatisDropwizardExports> ratisMetricsMap =
      new ConcurrentHashMap<>();
  private List<RatisDropwizardExports.MetricReporter> ratisReporterList = null;
  private final String primaryScmNodeId;

  /**
   *  Network topology Map.
   */
  private NetworkTopology clusterMap;
  private PipelineChoosePolicy pipelineChoosePolicy;
  private PipelineChoosePolicy ecPipelineChoosePolicy;
  private SecurityConfig securityConfig;

  private final SCMHANodeDetails scmHANodeDetails;
  private final String threadNamePrefix;

  private final ContainerBalancer containerBalancer;
  // MoveManager is used by ContainerBalancer to schedule container moves
  private final MoveManager moveManager;
  private StatefulServiceStateManager statefulServiceStateManager;
  // Used to keep track of pending replication and pending deletes for
  // container replicas.
  private ContainerReplicaPendingOps containerReplicaPendingOps;
  private final AtomicBoolean isStopped = new AtomicBoolean(false);
  private final SecretKeyManagerService secretKeyManagerService;

  private Clock systemClock;
  private DNSToSwitchMapping dnsToSwitchMapping;

  /**
   * Creates a new StorageContainerManager. Configuration will be
   * updated with information on the actual listening addresses used
   * for RPC servers.
   *
   * @param conf configuration
   */
  @VisibleForTesting
  public StorageContainerManager(OzoneConfiguration conf)
      throws IOException, AuthenticationException {
    // default empty configurator means default managers will be used.
    this(conf, new SCMConfigurator());
  }

  /**
   * This constructor offers finer control over how SCM comes up.
   * To use this, user needs to create a SCMConfigurator and set various
   * managers that user wants SCM to use, if a value is missing then SCM will
   * use the default value for that manager.
   *
   * @param conf - Configuration
   * @param configurator - configurator
   */
  @SuppressWarnings("checkstyle:methodlength")
  private StorageContainerManager(OzoneConfiguration conf,
                                  SCMConfigurator configurator)
      throws IOException, AuthenticationException  {
    super(HddsVersionInfo.HDDS_VERSION_INFO);

    Objects.requireNonNull(configurator, "configurator cannot be null");
    Objects.requireNonNull(conf, "configuration cannot be null");
    // It is assumed the scm --init command creates the SCM Storage Config.
    scmStorageConfig = new SCMStorageConfig(conf);

    scmHANodeDetails = SCMHANodeDetails.loadSCMHAConfig(conf, scmStorageConfig);
    configuration = conf;
    initMetrics();

    boolean ratisEnabled = SCMHAUtils.isSCMHAEnabled(conf);
    if (scmStorageConfig.getState() != StorageState.INITIALIZED) {
      String errMsg = "Please make sure you have run 'ozone scm --init' " +
          "command to generate all the required metadata to " +
          scmStorageConfig.getStorageDir();
      if (ratisEnabled && !scmStorageConfig.isSCMHAEnabled()) {
        errMsg += " or make sure you have run 'ozone scm --bootstrap' cmd to "
            + "add the SCM to existing SCM HA group";
      }
      LOG.error(errMsg + ".");
      throw new SCMException("SCM not initialized due to storage config " +
          "failure.", ResultCodes.SCM_NOT_INITIALIZED);
    }

    threadNamePrefix = getScmNodeDetails().threadNamePrefix();
    primaryScmNodeId = scmStorageConfig.getPrimaryScmNodeId();

    jvmPauseMonitor = !ratisEnabled ? newJvmPauseMonitor(getScmId()) : null;

    /*
     * Important : This initialization sequence is assumed by some of our tests.
     * The testSecureOzoneCluster assumes that security checks have to be
     * passed before any artifacts like SCM DB is created. So please don't
     * add any other initialization above the Security checks please.
     */
    if (OzoneSecurityUtil.isSecurityEnabled(conf)) {
      loginAsSCMUserIfSecurityEnabled(scmHANodeDetails, conf);
    }
    initializeCertificateClient();

    // Creates the SCM DBs or opens them if it exists.
    // A valid pointer to the store is required by all the other services below.
    initalizeMetadataStore(conf, configurator);

    eventQueue = new EventQueue(threadNamePrefix);
    serviceManager = new SCMServiceManager();
    reconfigurationHandler =
        new ReconfigurationHandler("SCM", conf, this::checkAdminAccess)
            .register(OZONE_ADMINISTRATORS, this::reconfOzoneAdmins)
            .register(OZONE_READONLY_ADMINISTRATORS,
                this::reconfOzoneReadOnlyAdmins);

    initializeSystemManagers(conf, configurator);

    if (isSecretKeyEnable(securityConfig)) {
      secretKeyManagerService = new SecretKeyManagerService(scmContext, conf,
              scmHAManager.getRatisServer());
      if (!ratisEnabled) {
        secretKeyManagerService.getSecretKeyManager().checkAndInitialize();
      }
      serviceManager.register(secretKeyManagerService);
    } else {
      secretKeyManagerService = null;
    }

    // Authenticate SCM if security is enabled, this initialization can only
    // be done after the metadata store is initialized.
    if (OzoneSecurityUtil.isSecurityEnabled(conf)) {
      initializeCAnSecurityProtocol(conf, configurator);
    } else {
      // if no Security, we do not create a Certificate Server at all.
      // This allows user to boot SCM without security temporarily
      // and then come back and enable it without any impact.
      securityProtocolServer = null;
    }

    scmStarterUser = UserGroupInformation.getCurrentUser().getShortUserName();
    scmAdmins = OzoneAdmins.getOzoneAdmins(scmStarterUser, conf);
    scmReadOnlyAdmins = OzoneAdmins.getReadonlyAdmins(conf);
    LOG.info("SCM start with adminUsers: {}", scmAdmins.getAdminUsernames());

    datanodeProtocolServer = new SCMDatanodeProtocolServer(conf, this,
        eventQueue, scmContext);
    blockProtocolServer = new SCMBlockProtocolServer(conf, this);
    clientProtocolServer = new SCMClientProtocolServer(conf, this,
        reconfigurationHandler);

    initializeEventHandlers();

    moveManager = new MoveManager(replicationManager, containerManager);
    containerReplicaPendingOps.registerSubscriber(moveManager);
    containerBalancer = new ContainerBalancer(this);
    LOG.info(containerBalancer.toString());

    // Emit initial safe mode status, as now handlers are registered.
    scmSafeModeManager.emitSafeModeStatus();

    registerMXBean();
    registerMetricsSource(this);
  }

  private void initializeEventHandlers() {
    long timeDuration = configuration.getTimeDuration(
        OzoneConfigKeys.OZONE_SCM_CLOSE_CONTAINER_WAIT_DURATION,
        OzoneConfigKeys.OZONE_SCM_CLOSE_CONTAINER_WAIT_DURATION_DEFAULT
            .getDuration(), TimeUnit.MILLISECONDS);
    CloseContainerEventHandler closeContainerHandler =
        new CloseContainerEventHandler(
            pipelineManager, containerManager, scmContext,
            leaseManager, timeDuration);
    NodeReportHandler nodeReportHandler =
        new NodeReportHandler(scmNodeManager);
    PipelineReportHandler pipelineReportHandler =
        new PipelineReportHandler(
            scmSafeModeManager, pipelineManager, scmContext, configuration);
    CommandStatusReportHandler cmdStatusReportHandler =
        new CommandStatusReportHandler();

    NewNodeHandler newNodeHandler = new NewNodeHandler(pipelineManager,
        scmDecommissionManager, configuration, serviceManager);
    NodeAddressUpdateHandler nodeAddressUpdateHandler =
            new NodeAddressUpdateHandler(pipelineManager,
                    scmDecommissionManager, serviceManager);
    StaleNodeHandler staleNodeHandler =
        new StaleNodeHandler(scmNodeManager, pipelineManager, configuration);
    DeadNodeHandler deadNodeHandler = new DeadNodeHandler(scmNodeManager,
        pipelineManager, containerManager);
    StartDatanodeAdminHandler datanodeStartAdminHandler =
        new StartDatanodeAdminHandler(scmNodeManager, pipelineManager);
    ReadOnlyHealthyToHealthyNodeHandler readOnlyHealthyToHealthyNodeHandler =
        new ReadOnlyHealthyToHealthyNodeHandler(configuration, serviceManager);
    HealthyReadOnlyNodeHandler
        healthyReadOnlyNodeHandler =
        new HealthyReadOnlyNodeHandler(scmNodeManager,
            pipelineManager);
    ContainerActionsHandler actionsHandler = new ContainerActionsHandler();

    ContainerReportHandler containerReportHandler =
        new ContainerReportHandler(scmNodeManager, containerManager,
            scmContext, configuration);

    IncrementalContainerReportHandler incrementalContainerReportHandler =
        new IncrementalContainerReportHandler(
            scmNodeManager, containerManager, scmContext);
    PipelineActionHandler pipelineActionHandler =
        new PipelineActionHandler(pipelineManager, scmContext, configuration);
    CRLStatusReportHandler crlStatusReportHandler =
        new CRLStatusReportHandler(certificateStore, configuration);
    DiskBalancerReportHandler diskBalancerReportHandler =
        new DiskBalancerReportHandler(diskBalancerManager);

    eventQueue.addHandler(SCMEvents.DATANODE_COMMAND, scmNodeManager);
    eventQueue.addHandler(SCMEvents.RETRIABLE_DATANODE_COMMAND, scmNodeManager);
    eventQueue.addHandler(SCMEvents.NODE_REPORT, nodeReportHandler);
    eventQueue.addHandler(SCMEvents.DATANODE_COMMAND_COUNT_UPDATED,
        new DatanodeCommandCountUpdatedHandler(replicationManager));

    // Use the same executor for both ICR and FCR.
    // The Executor maps the event to a thread for DN.
    // Dispatcher should always dispatch FCR first followed by ICR
    // conf: ozone.scm.event.CONTAINER_REPORT_OR_INCREMENTAL_CONTAINER_REPORT
    // .queue.wait.threshold
    long waitQueueThreshold = configuration.getInt(
        ScmUtils.getContainerReportConfPrefix() + ".queue.wait.threshold",
        OZONE_SCM_EVENT_REPORT_QUEUE_WAIT_THRESHOLD_DEFAULT);
    // conf: ozone.scm.event.CONTAINER_REPORT_OR_INCREMENTAL_CONTAINER_REPORT
    // .execute.wait.threshold
    long execWaitThreshold = configuration.getInt(
        ScmUtils.getContainerReportConfPrefix() + ".execute.wait.threshold",
        OZONE_SCM_EVENT_REPORT_EXEC_WAIT_THRESHOLD_DEFAULT);
    List<BlockingQueue<ContainerReport>> queues
        = ScmUtils.initContainerReportQueue(configuration);
    List<ThreadPoolExecutor> executors
        = FixedThreadPoolWithAffinityExecutor.initializeExecutorPool(
            threadNamePrefix, queues);
    Map<String, FixedThreadPoolWithAffinityExecutor> reportExecutorMap
        = new ConcurrentHashMap<>();
    FixedThreadPoolWithAffinityExecutor<ContainerReportFromDatanode,
        ContainerReport> containerReportExecutors =
        new FixedThreadPoolWithAffinityExecutor<>(
            EventQueue.getExecutorName(SCMEvents.CONTAINER_REPORT,
                containerReportHandler),
            containerReportHandler, queues, eventQueue,
            ContainerReportFromDatanode.class, executors,
            reportExecutorMap);
    containerReportExecutors.setQueueWaitThreshold(waitQueueThreshold);
    containerReportExecutors.setExecWaitThreshold(execWaitThreshold);
    FixedThreadPoolWithAffinityExecutor<IncrementalContainerReportFromDatanode,
        ContainerReport> incrementalReportExecutors =
        new FixedThreadPoolWithAffinityExecutor<>(
            EventQueue.getExecutorName(
                SCMEvents.INCREMENTAL_CONTAINER_REPORT,
                incrementalContainerReportHandler),
            incrementalContainerReportHandler, queues, eventQueue,
            IncrementalContainerReportFromDatanode.class, executors,
            reportExecutorMap);
    incrementalReportExecutors.setQueueWaitThreshold(waitQueueThreshold);
    incrementalReportExecutors.setExecWaitThreshold(execWaitThreshold);

    eventQueue.addHandler(SCMEvents.CONTAINER_REPORT, containerReportExecutors,
        containerReportHandler);
    eventQueue.addHandler(SCMEvents.INCREMENTAL_CONTAINER_REPORT,
        incrementalReportExecutors,
        incrementalContainerReportHandler);
    eventQueue.addHandler(SCMEvents.CONTAINER_ACTIONS, actionsHandler);
    eventQueue.addHandler(SCMEvents.CLOSE_CONTAINER, closeContainerHandler);
    eventQueue.addHandler(SCMEvents.NEW_NODE, newNodeHandler);
    eventQueue.addHandler(SCMEvents.NODE_ADDRESS_UPDATE,
            nodeAddressUpdateHandler);
    eventQueue.addHandler(SCMEvents.STALE_NODE, staleNodeHandler);
    eventQueue.addHandler(SCMEvents.HEALTHY_READONLY_TO_HEALTHY_NODE,
        readOnlyHealthyToHealthyNodeHandler);
    eventQueue.addHandler(SCMEvents.HEALTHY_READONLY_NODE,
        healthyReadOnlyNodeHandler);
    eventQueue.addHandler(SCMEvents.DEAD_NODE, deadNodeHandler);
    eventQueue.addHandler(SCMEvents.START_ADMIN_ON_NODE,
        datanodeStartAdminHandler);
    eventQueue.addHandler(SCMEvents.CMD_STATUS_REPORT, cmdStatusReportHandler);
    eventQueue.addHandler(SCMEvents.DELETE_BLOCK_STATUS,
        (DeletedBlockLogImpl) scmBlockManager.getDeletedBlockLog());
    eventQueue.addHandler(SCMEvents.PIPELINE_ACTIONS, pipelineActionHandler);
    eventQueue.addHandler(SCMEvents.PIPELINE_REPORT, pipelineReportHandler);
    eventQueue.addHandler(SCMEvents.CRL_STATUS_REPORT, crlStatusReportHandler);
<<<<<<< HEAD
=======

    scmNodeManager.registerSendCommandNotify(
        SCMCommandProto.Type.deleteBlocksCommand,
        scmBlockManager.getDeletedBlockLog()::onSent);
>>>>>>> d40978bd
    eventQueue.addHandler(SCMEvents.DISK_BALANCER_REPORT,
        diskBalancerReportHandler);
  }

  private void initializeCertificateClient() throws IOException {
    securityConfig = new SecurityConfig(configuration);
    if (OzoneSecurityUtil.isSecurityEnabled(configuration) &&
        scmStorageConfig.checkPrimarySCMIdInitialized()) {
      SCMSecurityProtocolClientSideTranslatorPB scmSecurityClient =
          getScmSecurityClientWithMaxRetry(configuration, getCurrentUser());
      scmCertificateClient = new SCMCertificateClient(
          securityConfig, scmSecurityClient, scmStorageConfig.getScmId(),
          scmStorageConfig.getClusterID(),
          scmStorageConfig.getScmCertSerialId(),
          getScmAddress(scmHANodeDetails, configuration).getHostName());
    }
  }

  public OzoneConfiguration getConfiguration() {
    return configuration;
  }

  /**
   * Create an SCM instance based on the supplied configuration.
   *
   * @param conf        HDDS configuration
   * @param configurator SCM configurator
   * @return SCM instance
   * @throws IOException, AuthenticationException
   */
  public static StorageContainerManager createSCM(
      OzoneConfiguration conf, SCMConfigurator configurator)
      throws IOException, AuthenticationException {
    return new StorageContainerManager(conf, configurator);
  }

  /**
   * Create an SCM instance based on the supplied configuration.
   *
   * @param conf        HDDS configuration
   * @return SCM instance
   * @throws IOException, AuthenticationException
   */
  public static StorageContainerManager createSCM(OzoneConfiguration conf)
      throws IOException, AuthenticationException {
    return createSCM(conf, new SCMConfigurator());
  }

  /**
   * This function initializes the following managers. If the configurator
   * specifies a value, we will use it, else we will use the default value.
   *
   *  Node Manager
   *  Pipeline Manager
   *  Container Manager
   *  Block Manager
   *  Replication Manager
   *  Safe Mode Manager
   *
   * @param conf - Ozone Configuration.
   * @param configurator - A customizer which allows different managers to be
   *                    used if needed.
   * @throws IOException - on Failure.
   */
  @SuppressWarnings("methodLength")
  private void initializeSystemManagers(OzoneConfiguration conf,
      SCMConfigurator configurator) throws IOException {
    // Use SystemClock when data is persisted
    // and used again after system restarts.
    systemClock = Clock.system(ZoneOffset.UTC);

    if (configurator.getNetworkTopology() != null) {
      clusterMap = configurator.getNetworkTopology();
    } else {
      clusterMap = new NetworkTopologyImpl(conf);
    }
    // This needs to be done before initializing Ratis.
    ratisReporterList = RatisDropwizardExports
        .registerRatisMetricReporters(ratisMetricsMap, isStopped::get);
    if (configurator.getSCMHAManager() != null) {
      scmHAManager = configurator.getSCMHAManager();
    } else {
      scmHAManager = new SCMHAManagerImpl(conf, securityConfig, this);
    }

    if (configurator.getLeaseManager() != null) {
      leaseManager = configurator.getLeaseManager();
    } else {
      long timeDuration = conf.getTimeDuration(
          OzoneConfigKeys.OZONE_SCM_CLOSE_CONTAINER_WAIT_DURATION,
          OzoneConfigKeys.OZONE_SCM_CLOSE_CONTAINER_WAIT_DURATION_DEFAULT
              .getDuration(), TimeUnit.MILLISECONDS);
      leaseManager = new LeaseManager<>(threadNamePrefix, timeDuration);
    }

    scmLayoutVersionManager = new HDDSLayoutVersionManager(
        scmStorageConfig.getLayoutVersion());

    UpgradeFinalizationExecutor<SCMUpgradeFinalizationContext>
        finalizationExecutor;
    if (configurator.getUpgradeFinalizationExecutor() != null) {
      finalizationExecutor = configurator.getUpgradeFinalizationExecutor();
    } else {
      finalizationExecutor = new DefaultUpgradeFinalizationExecutor<>();
    }
    finalizationManager = new FinalizationManagerImpl.Builder()
        .setConfiguration(conf)
        .setLayoutVersionManager(scmLayoutVersionManager)
        .setStorage(scmStorageConfig)
        .setHAManager(scmHAManager)
        .setFinalizationStore(scmMetadataStore.getMetaTable())
        .setFinalizationExecutor(finalizationExecutor)
        .build();

    // inline upgrade for SequenceIdGenerator
    SequenceIdGenerator.upgradeToSequenceId(scmMetadataStore);
    // Distributed sequence id generator
    sequenceIdGen = new SequenceIdGenerator(
        conf, scmHAManager, scmMetadataStore.getSequenceIdTable());

    if (configurator.getScmContext() != null) {
      scmContext = configurator.getScmContext();
    } else {
      // When term equals SCMContext.INVALID_TERM, the isLeader() check
      // and getTermOfLeader() will always pass.
      long term = SCMHAUtils.isSCMHAEnabled(conf) ? 0 : SCMContext.INVALID_TERM;
      // non-leader of term 0, in safe mode, preCheck not completed.
      scmContext = new SCMContext.Builder()
          .setLeader(false)
          .setTerm(term)
          .setIsInSafeMode(true)
          .setIsPreCheckComplete(false)
          .setSCM(this)
          .setThreadNamePrefix(threadNamePrefix)
          .setFinalizationCheckpoint(finalizationManager.getCheckpoint())
          .build();
    }

    Class<? extends DNSToSwitchMapping> dnsToSwitchMappingClass =
        conf.getClass(
            DFSConfigKeysLegacy.NET_TOPOLOGY_NODE_SWITCH_MAPPING_IMPL_KEY,
            TableMapping.class, DNSToSwitchMapping.class);
    DNSToSwitchMapping newInstance = ReflectionUtils.newInstance(
        dnsToSwitchMappingClass, conf);
    dnsToSwitchMapping =
        ((newInstance instanceof CachedDNSToSwitchMapping) ? newInstance
            : new CachedDNSToSwitchMapping(newInstance));

    if (configurator.getScmNodeManager() != null) {
      scmNodeManager = configurator.getScmNodeManager();
    } else {
      scmNodeManager = new SCMNodeManager(conf, scmStorageConfig, eventQueue,
          clusterMap, scmContext, scmLayoutVersionManager,
          this::resolveNodeLocation);
    }

    placementMetrics = SCMContainerPlacementMetrics.create();
    containerPlacementPolicy =
        ContainerPlacementPolicyFactory.getPolicy(conf, scmNodeManager,
            clusterMap, true, placementMetrics);

    ecContainerPlacementPolicy = ContainerPlacementPolicyFactory.getECPolicy(
        conf, scmNodeManager, clusterMap, true, placementMetrics);

    placementPolicyValidateProxy = new PlacementPolicyValidateProxy(
        containerPlacementPolicy, ecContainerPlacementPolicy);

    if (configurator.getPipelineManager() != null) {
      pipelineManager = configurator.getPipelineManager();
    } else {
      pipelineManager =
          PipelineManagerImpl.newPipelineManager(
              conf,
              scmHAManager,
              scmNodeManager,
              scmMetadataStore.getPipelineTable(),
              eventQueue,
              scmContext,
              serviceManager,
              systemClock
              );
    }

    finalizationManager.buildUpgradeContext(scmNodeManager, pipelineManager,
        scmContext);

    containerReplicaPendingOps =
        new ContainerReplicaPendingOps(systemClock);

    long containerReplicaOpScrubberIntervalMs = conf.getTimeDuration(
        ScmConfigKeys
            .OZONE_SCM_EXPIRED_CONTAINER_REPLICA_OP_SCRUB_INTERVAL,
        ScmConfigKeys
            .OZONE_SCM_EXPIRED_CONTAINER_REPLICA_OP_SCRUB_INTERVAL_DEFAULT,
        TimeUnit.MILLISECONDS);

    long backgroundServiceSafemodeWaitMs = conf.getTimeDuration(
        HddsConfigKeys.HDDS_SCM_WAIT_TIME_AFTER_SAFE_MODE_EXIT,
        HddsConfigKeys.HDDS_SCM_WAIT_TIME_AFTER_SAFE_MODE_EXIT_DEFAULT,
        TimeUnit.MILLISECONDS);

    final String backgroundServiceName = "ExpiredContainerReplicaOpScrubber";
    BackgroundSCMService expiredContainerReplicaOpScrubber =
        new BackgroundSCMService.Builder().setClock(systemClock)
            .setScmContext(scmContext)
            .setServiceName(backgroundServiceName)
            .setIntervalInMillis(containerReplicaOpScrubberIntervalMs)
            .setWaitTimeInMillis(backgroundServiceSafemodeWaitMs)
            .setPeriodicalTask(() -> containerReplicaPendingOps
                .removeExpiredEntries()).build();

    serviceManager.register(expiredContainerReplicaOpScrubber);

    if (configurator.getContainerManager() != null) {
      containerManager = configurator.getContainerManager();
    } else {
      containerManager = new ContainerManagerImpl(conf, scmHAManager,
          sequenceIdGen, pipelineManager, scmMetadataStore.getContainerTable(),
          containerReplicaPendingOps);
    }

    ScmConfig scmConfig = conf.getObject(ScmConfig.class);
    pipelineChoosePolicy = PipelineChoosePolicyFactory
        .getPolicy(scmNodeManager, scmConfig, false);
    ecPipelineChoosePolicy = PipelineChoosePolicyFactory
        .getPolicy(scmNodeManager, scmConfig, true);
    if (configurator.getWritableContainerFactory() != null) {
      writableContainerFactory = configurator.getWritableContainerFactory();
    } else {
      writableContainerFactory = new WritableContainerFactory(this);
    }
    if (configurator.getScmBlockManager() != null) {
      scmBlockManager = configurator.getScmBlockManager();
    } else {
      scmBlockManager = new BlockManagerImpl(conf, scmConfig, this);
    }
    if (configurator.getReplicationManager() != null) {
      replicationManager = configurator.getReplicationManager();
    }  else {
      LegacyReplicationManager legacyRM = new LegacyReplicationManager(
          conf, containerManager, containerPlacementPolicy, eventQueue,
          scmContext, scmNodeManager, scmHAManager, systemClock,
          getScmMetadataStore().getMoveTable());
      replicationManager = new ReplicationManager(
          conf,
          containerManager,
          containerPlacementPolicy,
          ecContainerPlacementPolicy,
          eventQueue,
          scmContext,
          scmNodeManager,
          systemClock,
          legacyRM,
          containerReplicaPendingOps);
      reconfigurationHandler.register(replicationManager.getConfig());
    }
    serviceManager.register(replicationManager);
    if (configurator.getScmSafeModeManager() != null) {
      scmSafeModeManager = configurator.getScmSafeModeManager();
    } else {
      scmSafeModeManager = new SCMSafeModeManager(conf,
          containerManager.getContainers(), containerManager,
          pipelineManager, eventQueue, serviceManager, scmContext);
    }

    scmDecommissionManager = new NodeDecommissionManager(conf, scmNodeManager,
        scmContext, eventQueue, replicationManager);

    statefulServiceStateManager = StatefulServiceStateManagerImpl.newBuilder()
        .setStatefulServiceConfig(
            scmMetadataStore.getStatefulServiceConfigTable())
        .setSCMDBTransactionBuffer(scmHAManager.getDBTransactionBuffer())
        .setRatisServer(scmHAManager.getRatisServer())
        .build();
    diskBalancerManager = new DiskBalancerManager(conf, eventQueue, scmContext,
        scmNodeManager);
  }

  /**
   * If security is enabled we need to have the Security Protocol and a
   * default CA. This function initializes those values based on the
   * configurator.
   *
   * @param conf - Config
   * @param configurator - configurator
   * @throws IOException - on Failure
   */
  private void initializeCAnSecurityProtocol(OzoneConfiguration conf,
      SCMConfigurator configurator) throws IOException {

    // TODO: Support Certificate Server loading via Class Name loader.
    // So it is easy to use different Certificate Servers if needed.
    if (this.scmMetadataStore == null) {
      LOG.error("Cannot initialize Certificate Server without a valid meta " +
          "data layer.");
      throw new SCMException("Cannot initialize CA without a valid metadata " +
          "store", ResultCodes.SCM_NOT_INITIALIZED);
    }

    certificateStore =
        new SCMCertStore.Builder().setMetadaStore(scmMetadataStore)
            .setRatisServer(scmHAManager.getRatisServer())
            .setCRLSequenceId(getLastSequenceIdForCRL()).build();


    final CertificateServer scmCertificateServer;
    final CertificateServer rootCertificateServer;

    // Start specific instance SCM CA server.
    String subject = SCM_SUB_CA_PREFIX +
        InetAddress.getLocalHost().getHostName();
    if (configurator.getCertificateServer() != null) {
      scmCertificateServer = configurator.getCertificateServer();
    } else {
      scmCertificateServer = new DefaultCAServer(subject,
          scmStorageConfig.getClusterID(), scmStorageConfig.getScmId(),
          certificateStore, null, new DefaultCAProfile(),
          scmCertificateClient.getComponentName());
      // INTERMEDIARY_CA which issues certs to DN and OM.
      scmCertificateServer.init(new SecurityConfig(configuration),
          CAType.SUBORDINATE);
    }

    // If primary SCM node Id is set it means this is a cluster which has
    // performed init with SCM HA version code.
    if (scmStorageConfig.checkPrimarySCMIdInitialized()) {
      if (primaryScmNodeId.equals(scmStorageConfig.getScmId())) {
        if (configurator.getCertificateServer() != null) {
          rootCertificateServer = configurator.getCertificateServer();
        } else {
          rootCertificateServer =
              HASecurityUtils.initializeRootCertificateServer(securityConfig,
                  certificateStore, scmStorageConfig, new DefaultCAProfile());
        }
        persistPrimarySCMCerts();
      } else {
        rootCertificateServer = null;
      }
    } else {
      // On an upgraded cluster primary scm nodeId will not be set as init will
      // not be run again after upgrade. For an upgraded cluster, besides one
      // intermediate CA server which is issuing certificates to DN and OM,
      // we will have one root CA server too.
      rootCertificateServer =
          HASecurityUtils.initializeRootCertificateServer(securityConfig,
              certificateStore, scmStorageConfig, new DefaultProfile());
    }

    SecretKeyManager secretKeyManager = secretKeyManagerService != null ?
        secretKeyManagerService.getSecretKeyManager() : null;

    // We need to pass getCACertificate as rootCA certificate,
    // as for SCM CA is root-CA.
    securityProtocolServer = new SCMSecurityProtocolServer(conf,
        rootCertificateServer,
        scmCertificateServer,
        scmCertificateClient,
        this,
        secretKeyManager);

    if (securityConfig.isContainerTokenEnabled()) {
      containerTokenMgr = createContainerTokenSecretManager();
    }
    if (securityConfig.isAutoCARotationEnabled()) {
      rootCARotationManager = new RootCARotationManager(this);
    }
  }

  /**
   * Persist primary SCM root ca cert and sub-ca certs to DB.
   */
  private void persistPrimarySCMCerts() throws IOException {
    BigInteger certSerial =
        scmCertificateClient.getCertificate().getSerialNumber();
    // Store the certificate in DB. On primary SCM when init happens, the
    // certificate is not persisted to DB. As we don't have Metadatstore
    // and ratis server initialized with statemachine. We need to do only
    // for primary scm, for other bootstrapped scm's certificates will be
    // persisted via ratis.
    if (certificateStore.getCertificateByID(certSerial,
        VALID_CERTS) == null) {
      LOG.info("Storing sub-ca certificate serialId {} on primary SCM",
          certSerial);
      certificateStore.storeValidScmCertificate(
          certSerial, scmCertificateClient.getCertificate());
    }
    X509Certificate rootCACert = scmCertificateClient.getCACertificate();
    if (certificateStore.getCertificateByID(rootCACert.getSerialNumber(),
        VALID_CERTS) == null) {
      LOG.info("Storing root certificate serialId {}",
          rootCACert.getSerialNumber());
      certificateStore.storeValidScmCertificate(
          rootCACert.getSerialNumber(), rootCACert);
    }
    // Upgrade certificate sequence ID
    SequenceIdGenerator.upgradeToCertificateSequenceId(scmMetadataStore, true);
  }

  public CertificateServer getRootCertificateServer() {
    return getSecurityProtocolServer().getRootCertificateServer();
  }

  public CertificateServer getScmCertificateServer() {
    return getSecurityProtocolServer().getScmCertificateServer();
  }

  public CertificateClient getScmCertificateClient() {
    return scmCertificateClient;
  }

  public Clock getSystemClock() {
    return systemClock;
  }

  private ContainerTokenSecretManager createContainerTokenSecretManager()
      throws IOException {

    long expiryTime = securityConfig.getBlockTokenExpiryDurationMs();

    // Means this is an upgraded cluster and it has no sub-ca,
    // so SCM Certificate client is not initialized. To make Tokens
    // work let's use root CA cert and create SCM Certificate client with
    // root CA cert.
    if (scmCertificateClient == null) {
      Preconditions.checkState(
          !scmStorageConfig.checkPrimarySCMIdInitialized());

      String certSerialNumber;
      try {
        certSerialNumber = getScmCertificateServer().getCACertificate()
            .getSerialNumber().toString();
      } catch (CertificateException ex) {
        LOG.error("Get CA Certificate failed", ex);
        throw new IOException(ex);
      } catch (IOException ex) {
        LOG.error("Get CA Certificate failed", ex);
        throw ex;
      }
      SCMSecurityProtocolClientSideTranslatorPB scmSecurityClient =
          getScmSecurityClientWithMaxRetry(configuration, getCurrentUser());
      scmCertificateClient = new SCMCertificateClient(securityConfig,
          scmSecurityClient, certSerialNumber, getScmId(),
          SCM_ROOT_CA_COMPONENT_NAME);
    }
    return new ContainerTokenSecretManager(expiryTime,
        secretKeyManagerService.getSecretKeyManager());
  }

  /**
   * Init the metadata store based on the configurator.
   * @param conf - Config
   * @param configurator - configurator
   * @throws IOException - on Failure
   */
  private void initalizeMetadataStore(OzoneConfiguration conf,
                                      SCMConfigurator configurator)
      throws IOException {
    if (configurator.getMetadataStore() != null) {
      scmMetadataStore = configurator.getMetadataStore();
    } else {
      scmMetadataStore = new SCMMetadataStoreImpl(conf);
    }
  }

  /**
   * Login as the configured user for SCM.
   */
  private static void loginAsSCMUserIfSecurityEnabled(
      SCMHANodeDetails scmhaNodeDetails, ConfigurationSource conf)
      throws IOException, AuthenticationException {
    if (OzoneSecurityUtil.isSecurityEnabled(conf)) {
      if (LOG.isDebugEnabled()) {
        ScmConfig scmConfig = conf.getObject(ScmConfig.class);
        LOG.debug("Ozone security is enabled. Attempting login for SCM user. "
                + "Principal: {}, keytab: {}",
            scmConfig.getKerberosPrincipal(),
            scmConfig.getKerberosKeytab());
      }

      Configuration hadoopConf =
          LegacyHadoopConfigurationSource.asHadoopConfiguration(conf);
      if (SecurityUtil.getAuthenticationMethod(hadoopConf).equals(
          AuthenticationMethod.KERBEROS)) {
        UserGroupInformation.setConfiguration(hadoopConf);
        InetSocketAddress socketAddress = getScmAddress(scmhaNodeDetails, conf);
        SecurityUtil.login(hadoopConf,
            ScmConfig.ConfigStrings.HDDS_SCM_KERBEROS_KEYTAB_FILE_KEY,
            ScmConfig.ConfigStrings.HDDS_SCM_KERBEROS_PRINCIPAL_KEY,
            socketAddress.getHostName());
      } else {
        throw new AuthenticationException(SecurityUtil.getAuthenticationMethod(
            hadoopConf) + " authentication method not support. "
            + "SCM user login failed.");
      }
      LOG.info("SCM login successful.");
    }
  }

  long getLastSequenceIdForCRL() throws IOException {
    Long sequenceId =
        scmMetadataStore.getCRLSequenceIdTable().get(CRL_SEQUENCE_ID_KEY);
    // If the CRL_SEQUENCE_ID_KEY does not exist in DB return 0 so that new
    // CRL requests can have sequence id starting from 1.
    if (sequenceId == null) {
      return 0L;
    }
    // If there exists a last sequence id in the DB, the new incoming
    // CRL requests must have sequence ids greater than the one stored in the DB
    return sequenceId;
  }

  /**
   * Builds a message for logging startup information about an RPC server.
   *
   * @param description RPC server description
   * @param addr        RPC server listening address
   * @return server startup message
   */
  public static String buildRpcServerStartMessage(String description,
                                                  InetSocketAddress addr) {
    return addr != null
        ? String.format("%s is listening at %s", description, addr)
        : String.format("%s not started", description);
  }

  /**
   * Starts an RPC server, if configured.
   *
   * @param conf configuration
   * @param addr configured address of RPC server
   * @param protocol RPC protocol provided by RPC server
   * @param instance RPC protocol implementation instance
   * @param handlerCount RPC server handler count
   * @return RPC server
   * @throws IOException if there is an I/O error while creating RPC server
   */
  public static RPC.Server startRpcServer(
      OzoneConfiguration conf,
      InetSocketAddress addr,
      Class<?> protocol,
      BlockingService instance,
      int handlerCount)
      throws IOException {

    RPC.Server rpcServer = preserveThreadName(() -> new RPC.Builder(conf)
        .setProtocol(protocol)
        .setInstance(instance)
        .setBindAddress(addr.getHostString())
        .setPort(addr.getPort())
        .setNumHandlers(handlerCount)
        .setVerbose(false)
        .setSecretManager(null)
        .build());

    HddsServerUtil.addPBProtocol(conf, protocol, instance, rpcServer);
    return rpcServer;
  }

  /**
   * Routine to bootstrap the StorageContainerManager. This will connect to a
   * running SCM instance which has valid cluster id and fetch the cluster id
   * from there.
   *
   * TODO: once SCM HA security is enabled, CSR cerificates will be fetched from
   * running scm leader instance as well.
   *
   * @param conf OzoneConfiguration
   * @return true if SCM bootstrap is successful, false otherwise.
   * @throws IOException if init fails due to I/O error
   */
  public static boolean scmBootstrap(OzoneConfiguration conf)
      throws AuthenticationException, IOException {
    if (!SCMHAUtils.isSCMHAEnabled(conf)) {
      LOG.error("Bootstrap is not supported without SCM HA.");
      return false;
    }
    String primordialSCM = SCMHAUtils.getPrimordialSCM(conf);
    SCMStorageConfig scmStorageConfig = new SCMStorageConfig(conf);
    SCMHANodeDetails scmhaNodeDetails = SCMHANodeDetails.loadSCMHAConfig(conf,
        scmStorageConfig);
    String selfNodeId = scmhaNodeDetails.getLocalNodeDetails().getNodeId();
    final String selfHostName =
        scmhaNodeDetails.getLocalNodeDetails().getHostName();
    if (primordialSCM != null && SCMHAUtils.isSCMHAEnabled(conf)
        && SCMHAUtils.isPrimordialSCM(conf, selfNodeId, selfHostName)) {
      LOG.info(
          "SCM bootstrap command can only be executed in non-Primordial SCM "
              + "{}, self id {} " + "Ignoring it.", primordialSCM, selfNodeId);
      return true;
    }

    loginAsSCMUserIfSecurityEnabled(scmhaNodeDetails, conf);

    final String persistedClusterId = scmStorageConfig.getClusterID();
    StorageState state = scmStorageConfig.getState();
    if (state == StorageState.INITIALIZED && conf
        .getBoolean(ScmConfigKeys.OZONE_SCM_SKIP_BOOTSTRAP_VALIDATION_KEY,
            ScmConfigKeys.OZONE_SCM_SKIP_BOOTSTRAP_VALIDATION_DEFAULT)) {
      LOG.info("Skipping clusterId validation during bootstrap command.  "
              + "ClusterId id {}, SCM id {}", persistedClusterId,
          scmStorageConfig.getScmId());

      // Initialize security if security is enabled later.
      initializeSecurityIfNeeded(conf, scmStorageConfig, selfHostName, false);

      return true;
    }

    // The node here will try to fetch the cluster id from any of existing
    // running SCM instances.
    OzoneConfiguration config =
        SCMHAUtils.removeSelfId(conf,
            scmhaNodeDetails.getLocalNodeDetails().getNodeId());
    final ScmInfo scmInfo = HAUtils.getScmInfo(config);
    final String fetchedId = scmInfo.getClusterId();
    Preconditions.checkNotNull(fetchedId);
    if (state == StorageState.INITIALIZED) {
      Preconditions.checkNotNull(scmStorageConfig.getScmId());
      if (!fetchedId.equals(persistedClusterId)) {
        LOG.error(
            "Could not bootstrap as SCM is already initialized with cluster "
                + "id {} but cluster id for existing leader SCM instance "
                + "is {}", persistedClusterId, fetchedId);
        return false;
      }

      // Initialize security if security is enabled later.
      initializeSecurityIfNeeded(conf, scmStorageConfig, selfHostName, false);
    } else {
      try {
        scmStorageConfig.setClusterId(fetchedId);
        // It will write down the cluster Id fetched from already
        // running SCM as well as the local SCM Id.

        // SCM Node info containing hostname to scm Id mappings
        // will be persisted into the version file once this node gets added
        // to existing SCM ring post node regular start up.

        if (OzoneSecurityUtil.isSecurityEnabled(conf)) {
          HASecurityUtils.initializeSecurity(scmStorageConfig, config,
              selfHostName, false);
        }
        scmStorageConfig.setPrimaryScmNodeId(scmInfo.getScmId());
        scmStorageConfig.setSCMHAFlag(true);
        scmStorageConfig.initialize();
        LOG.info("SCM BootStrap  is successful for ClusterID {}, SCMID {}",
            scmInfo.getClusterId(), scmStorageConfig.getScmId());
        LOG.info("Primary SCM Node ID {}",
            scmStorageConfig.getPrimaryScmNodeId());
      } catch (IOException ioe) {
        LOG.error("Could not initialize SCM version file", ioe);
        return false;
      }
    }
    return true;
  }

  /**
   * Initialize security If Ozone security is enabled and
   * ScmStorageConfig does not have certificate serial id.
   */
  private static void initializeSecurityIfNeeded(
      OzoneConfiguration conf, SCMStorageConfig scmStorageConfig,
      String scmHostname, boolean isPrimordial) throws IOException {
    // Initialize security if security is enabled later.
    if (OzoneSecurityUtil.isSecurityEnabled(conf)
        && scmStorageConfig.getScmCertSerialId() == null) {
      HASecurityUtils.initializeSecurity(scmStorageConfig, conf,
          scmHostname, isPrimordial);
      scmStorageConfig.forceInitialize();
      LOG.info("SCM unsecure cluster is converted to secure cluster. " +
              "Persisted SCM Certificate SerialID {}",
          scmStorageConfig.getScmCertSerialId());
    }
  }

  /**
   * Routine to set up the Version info for StorageContainerManager.
   *
   * @param conf OzoneConfiguration
   * @return true if SCM initialization is successful, false otherwise.
   * @throws IOException if init fails due to I/O error
   */
  public static boolean scmInit(OzoneConfiguration conf,
      String clusterId) throws IOException {
    SCMStorageConfig scmStorageConfig = new SCMStorageConfig(conf);
    StorageState state = scmStorageConfig.getState();
    final SCMHANodeDetails haDetails = SCMHANodeDetails.loadSCMHAConfig(conf,
        scmStorageConfig);
    String primordialSCM = SCMHAUtils.getPrimordialSCM(conf);
    final String selfNodeId = haDetails.getLocalNodeDetails().getNodeId();
    final String selfHostName = haDetails.getLocalNodeDetails().getHostName();
    if (primordialSCM != null && SCMHAUtils.isSCMHAEnabled(conf)
        && !SCMHAUtils.isPrimordialSCM(conf, selfNodeId, selfHostName)) {
      LOG.info(
          "SCM init command can only be executed in Primordial SCM {}, "
              + "self id {} "
              + "Ignoring it.", primordialSCM, selfNodeId);
      return true;
    }
    if (state != StorageState.INITIALIZED) {
      try {
        if (clusterId != null && !clusterId.isEmpty()) {
          // clusterId must be an UUID
          Preconditions.checkNotNull(UUID.fromString(clusterId));
          scmStorageConfig.setClusterId(clusterId);
        }


        if (OzoneSecurityUtil.isSecurityEnabled(conf)) {
          HASecurityUtils.initializeSecurity(scmStorageConfig, conf,
              getScmAddress(haDetails, conf).getHostName(), true);
        }

        // Ensure scmRatisServer#initialize() is called post scm storage
        // config initialization.. If SCM version file is created,
        // the subsequent scm init should use the clusterID from version file.
        // So, scmStorageConfig#initialize() should happen before ratis server
        // initialize. In this way,we do not leave ratis storage directory
        // with multiple raft group directories in failure scenario.

        // The order of init should be
        // 1. SCM storage config initialize to create version file.
        // 2. Initialize Ratis server.

        scmStorageConfig.setPrimaryScmNodeId(scmStorageConfig.getScmId());
        scmStorageConfig.initialize();

        if (SCMHAUtils.isSCMHAEnabled(conf)) {
          SCMRatisServerImpl.initialize(scmStorageConfig.getClusterID(),
              scmStorageConfig.getScmId(), haDetails.getLocalNodeDetails(),
              conf);
          scmStorageConfig = new SCMStorageConfig(conf);
          scmStorageConfig.setSCMHAFlag(true);
          // Do force initialize to persist SCM_HA flag.
          scmStorageConfig.forceInitialize();
        }

        LOG.info("SCM initialization succeeded. Current cluster id for sd={}"
                + "; cid={}; layoutVersion={}; scmId={}",
            scmStorageConfig.getStorageDir(), scmStorageConfig.getClusterID(),
            scmStorageConfig.getLayoutVersion(), scmStorageConfig.getScmId());
        return true;
      } catch (IOException ioe) {
        LOG.error("Could not initialize SCM version file", ioe);
        return false;
      }
    } else {
      // If SCM HA was not being used before pre-finalize, and is being used
      // when the cluster is pre-finalized for the SCM HA feature, init
      // should fail.
      final LayoutVersionManager layoutVersionManager =
          new HDDSLayoutVersionManager(scmStorageConfig.getLayoutVersion());
      try {
        ScmHAUnfinalizedStateValidationAction.checkScmHA(conf, scmStorageConfig,
            layoutVersionManager);
      } finally {
        layoutVersionManager.close();
      }

      clusterId = scmStorageConfig.getClusterID();
      final boolean isSCMHAEnabled = scmStorageConfig.isSCMHAEnabled();

      // Initialize security if security is enabled later.
      initializeSecurityIfNeeded(conf, scmStorageConfig, selfHostName, true);

      if (conf.getBoolean(ScmConfigKeys.OZONE_SCM_HA_ENABLE_KEY,
          ScmConfigKeys.OZONE_SCM_HA_ENABLE_DEFAULT) && !isSCMHAEnabled) {
        SCMRatisServerImpl.initialize(scmStorageConfig.getClusterID(),
            scmStorageConfig.getScmId(), haDetails.getLocalNodeDetails(),
            conf);
        scmStorageConfig.setSCMHAFlag(true);
        scmStorageConfig.setPrimaryScmNodeId(scmStorageConfig.getScmId());
        scmStorageConfig.forceInitialize();

        /*
         * Since Ratis is initialized on an existing cluster, we have to
         * trigger Ratis snapshot so that this SCM can send the latest scm.db
         * to the bootstrapping SCMs later.
         */

        try {
          DefaultConfigManager.forceUpdateConfigValue(
              ScmConfigKeys.OZONE_SCM_HA_ENABLE_KEY, true);
          StorageContainerManager scm = createSCM(conf);
          scm.start();
          scm.getScmHAManager().getRatisServer().triggerSnapshot();
          scm.stop();
          scm.join();
        } catch (AuthenticationException e) {
          throw new IOException(e);
        }
        LOG.info("Enabled SCM HA");
      }

      LOG.info("SCM already initialized. Reusing existing cluster id for sd={}"
              + ";cid={}; layoutVersion={}; HAEnabled={}",
          scmStorageConfig.getStorageDir(), clusterId,
          scmStorageConfig.getLayoutVersion(),
          scmStorageConfig.isSCMHAEnabled());
      return true;
    }
  }

  private static InetSocketAddress getScmAddress(SCMHANodeDetails haDetails,
      ConfigurationSource conf) throws IOException {
    List<SCMNodeInfo> scmNodeInfoList = SCMNodeInfo.buildNodeInfo(
        conf);
    Preconditions.checkNotNull(scmNodeInfoList, "scmNodeInfoList is null");

    InetSocketAddress scmAddress = null;
    if (SCMHAUtils.getScmServiceId(conf) != null) {
      for (SCMNodeInfo scmNodeInfo : scmNodeInfoList) {
        if (haDetails.getLocalNodeDetails().getNodeId() != null
            && haDetails.getLocalNodeDetails().getNodeId().equals(
            scmNodeInfo.getNodeId())) {
          scmAddress =
              NetUtils.createSocketAddr(scmNodeInfo.getBlockClientAddress());
        }
      }
    } else  {
      // Get Local host and use scm client port
      if (scmNodeInfoList.get(0).getBlockClientAddress() == null) {
        LOG.error("SCM Address not able to figure out from config, finding " +
            "hostname from InetAddress.");
        scmAddress =
            NetUtils.createSocketAddr(InetAddress.getLocalHost().getHostName(),
                ScmConfigKeys.OZONE_SCM_BLOCK_CLIENT_PORT_DEFAULT);
      } else {
        scmAddress = NetUtils.createSocketAddr(
            scmNodeInfoList.get(0).getBlockClientAddress());
      }
    }


    return scmAddress;
  }

  /**
   * Initialize SCM metrics.
   */
  public static void initMetrics() {
    metrics = SCMMetrics.create();
  }

  /**
   * Return SCM metrics instance.
   */
  public static SCMMetrics getMetrics() {
    return metrics == null ? SCMMetrics.create() : metrics;
  }

  public SCMStorageConfig getScmStorageConfig() {
    return scmStorageConfig;
  }

  public SCMDatanodeProtocolServer getDatanodeProtocolServer() {
    return datanodeProtocolServer;
  }

  public SCMBlockProtocolServer getBlockProtocolServer() {
    return blockProtocolServer;
  }

  public SCMClientProtocolServer getClientProtocolServer() {
    return clientProtocolServer;
  }

  public SCMSecurityProtocolServer getSecurityProtocolServer() {
    return securityProtocolServer;
  }

  private void registerMXBean() {
    final Map<String, String> jmxProperties = new HashMap<>();
    jmxProperties.put("component", "ServerRuntime");
    this.scmInfoBeanName = HddsUtils.registerWithJmxProperties(
        "StorageContainerManager", "StorageContainerManagerInfo",
        jmxProperties, this);
  }

  private void registerMetricsSource(SCMMXBean scmMBean) {
    scmContainerMetrics = SCMContainerMetrics.create(scmMBean);
  }

  private void unregisterMXBean() {
    if (this.scmInfoBeanName != null) {
      MBeans.unregister(this.scmInfoBeanName);
      this.scmInfoBeanName = null;
    }
  }

  @VisibleForTesting
  public ContainerInfo getContainerInfo(long containerID) throws
      IOException {
    return containerManager.getContainer(ContainerID.valueOf(containerID));
  }

  /**
   * Returns listening address of StorageLocation Protocol RPC server.
   *
   * @return listen address of StorageLocation RPC server
   */
  @VisibleForTesting
  public InetSocketAddress getClientRpcAddress() {
    return getClientProtocolServer().getClientRpcAddress();
  }

  @Override
  public String getClientRpcPort() {
    InetSocketAddress addr = getClientRpcAddress();
    return addr == null ? "0" : Integer.toString(addr.getPort());
  }

  public String getBlockProtocolRpcPort() {
    InetSocketAddress addr = getBlockProtocolServer().getBlockRpcAddress();
    return addr == null ? "0" : Integer.toString(addr.getPort());
  }

  public String getSecurityProtocolRpcPort() {
    InetSocketAddress addr = getSecurityProtocolServer().getRpcAddress();
    return addr == null ? "0" : Integer.toString(addr.getPort());
  }

  /**
   * Returns listening address of StorageDatanode Protocol RPC server.
   *
   * @return Address where datanode are communicating.
   */
  @Override
  public InetSocketAddress getDatanodeRpcAddress() {
    return getDatanodeProtocolServer().getDatanodeRpcAddress();
  }

  @Override
  public SCMNodeDetails getScmNodeDetails() {
    return scmHANodeDetails.getLocalNodeDetails();
  }

  public SCMHANodeDetails getSCMHANodeDetails() {
    return scmHANodeDetails;
  }

  public String threadNamePrefix() {
    return threadNamePrefix;
  }

  @Override
  public String getDatanodeRpcPort() {
    InetSocketAddress addr = getDatanodeRpcAddress();
    return addr == null ? "0" : Integer.toString(addr.getPort());
  }

  public CertificateStore getCertificateStore() {
    return certificateStore;
  }

  /**
   * Start service.
   */
  @Override
  public void start() throws IOException {
    finalizationManager.runPrefinalizeStateActions();

    if (LOG.isInfoEnabled()) {
      LOG.info(buildRpcServerStartMessage(
          "StorageContainerLocationProtocol RPC server",
          getClientRpcAddress()));
    }

    scmHAManager.start();

    ms = HddsServerUtil
        .initializeMetrics(configuration, "StorageContainerManager");

    getClientProtocolServer().start();

    if (LOG.isInfoEnabled()) {
      LOG.info(buildRpcServerStartMessage("ScmBlockLocationProtocol RPC " +
          "server", getBlockProtocolServer().getBlockRpcAddress()));
    }
    getBlockProtocolServer().start();

    // If HA is enabled, start datanode protocol server once leader is ready.
    if (!scmStorageConfig.isSCMHAEnabled()) {
      getDatanodeProtocolServer().start();
    }
    if (getSecurityProtocolServer() != null) {
      getSecurityProtocolServer().start();
      persistSCMCertificates();
    }

    if (rootCARotationManager != null) {
      try {
        rootCARotationManager.start();
      } catch (SCMServiceException e) {
        throw new IOException("Failed to start root CA rotation manager", e);
      }
    }

    scmBlockManager.start();
    leaseManager.start();

    if (jvmPauseMonitor != null) {
      jvmPauseMonitor.start();
    }

    try {
      httpServer = new StorageContainerManagerHttpServer(configuration, this);
      httpServer.start();
    } catch (Exception ex) {
      // SCM HttpServer start-up failure should be non-fatal
      LOG.error("SCM HttpServer failed to start.", ex);
    }

    setStartTime();

    // At this point leader is not known
    scmHAMetricsUpdate(null);

    if (scmCertificateClient != null) {
      // In case root CA certificate is rotated during this SCM is offline
      // period, fetch the new root CA list from leader SCM and refresh ratis
      // server's tlsConfig.
      scmCertificateClient.refreshCACertificates();
    }
  }

  /**
   * Persist SCM certs to DB on bootstrap scm nodes.
   */
  private void persistSCMCertificates() throws IOException {
    // Fetch all CA's and persist during startup on bootstrap nodes. This
    // is primarily being done to persist primary SCM Cert and Root CA.
    // TODO: see if we can avoid doing this during every restart.
    if (primaryScmNodeId != null && !primaryScmNodeId.equals(
        scmStorageConfig.getScmId())) {
      List<String> pemEncodedCerts =
          scmCertificateClient.listCA();

      // Write the primary SCM CA and Root CA during startup.
      for (String cert : pemEncodedCerts) {
        X509Certificate x509Certificate = CertificateCodec.getX509Certificate(
            cert, CertificateCodec::toIOException);
        if (certificateStore.getCertificateByID(
            x509Certificate.getSerialNumber(), VALID_CERTS) == null) {
          LOG.info("Persist certificate serialId {} on Scm Bootstrap Node " +
                  "{}", x509Certificate.getSerialNumber(),
              scmStorageConfig.getScmId());
          certificateStore.storeValidScmCertificate(
              x509Certificate.getSerialNumber(), x509Certificate);
        }
      }
    }
  }

  /**
   * Stop service.
   */
  @Override
  public void stop() {
    if (isStopped.getAndSet(true)) {
      LOG.info("Storage Container Manager is not running.");
      IOUtils.close(LOG, scmHAManager);
      stopReplicationManager(); // started eagerly
      return;
    }
    try {
      if (containerBalancer.isBalancerRunning()) {
        LOG.info("Stopping Container Balancer service.");
        // stop ContainerBalancer thread in this scm
        containerBalancer.stop();
      } else {
        LOG.info("Container Balancer is not running.");
      }
    } catch (Exception e) {
      LOG.error("Failed to stop Container Balancer service.", e);
    }

    stopReplicationManager();

    try {
      LOG.info("Stopping the Datanode Admin Monitor.");
      scmDecommissionManager.stop();
    } catch (Exception ex) {
      LOG.error("The Datanode Admin Monitor failed to stop", ex);
    }

    try {
      LOG.info("Stopping datanode service RPC server");
      getDatanodeProtocolServer().stop();

    } catch (Exception ex) {
      LOG.error("Storage Container Manager datanode RPC stop failed.", ex);
    }

    try {
      LOG.info("Stopping block service RPC server");
      getBlockProtocolServer().stop();
    } catch (Exception ex) {
      LOG.error("Storage Container Manager blockRpcServer stop failed.", ex);
    }

    try {
      LOG.info("Stopping the StorageContainerLocationProtocol RPC server");
      getClientProtocolServer().stop();
    } catch (Exception ex) {
      LOG.error("Storage Container Manager clientRpcServer stop failed.", ex);
    }

    try {
      LOG.info("Stopping Storage Container Manager HTTP server.");
      if (httpServer != null) {
        httpServer.stop();
      }
    } catch (Exception ex) {
      LOG.error("Storage Container Manager HTTP server stop failed.", ex);
    }

    LOG.info("Stopping SCM LayoutVersionManager Service.");
    scmLayoutVersionManager.close();

    if (getSecurityProtocolServer() != null) {
      getSecurityProtocolServer().stop();
    }

    if (rootCARotationManager != null) {
      rootCARotationManager.stop();
    }

    try {
      LOG.info("Stopping Block Manager Service.");
      scmBlockManager.stop();
    } catch (Exception ex) {
      LOG.error("SCM block manager service stop failed.", ex);
    }

    if (metrics != null) {
      metrics.unRegister();
    }

    unregisterMXBean();
    if (scmContainerMetrics != null) {
      scmContainerMetrics.unRegister();
    }
    if (placementMetrics != null) {
      placementMetrics.unRegister();
    }

    // Event queue must be stopped before the DB store is closed at the end.
    try {
      LOG.info("Stopping SCM Event Queue.");
      eventQueue.close();
    } catch (Exception ex) {
      LOG.error("SCM Event Queue stop failed", ex);
    }

    if (jvmPauseMonitor != null) {
      jvmPauseMonitor.stop();
    }

    try {
      LOG.info("Stopping SCM HA services.");
      scmHAManager.stop();
    } catch (Exception ex) {
      LOG.error("SCM HA Manager stop failed", ex);
    }

    if (scmHAMetrics != null) {
      SCMHAMetrics.unRegister();
    }

    IOUtils.cleanupWithLogger(LOG, containerManager);
    IOUtils.cleanupWithLogger(LOG, pipelineManager);

    if (ms != null) {
      ms.stop();
    }

    scmSafeModeManager.stop();
    serviceManager.stop();
    try {
      leaseManager.shutdown();
    } catch (LeaseManagerNotRunningException ex) {
      LOG.debug("Lease manager not running, ignore");
    }
    RatisDropwizardExports.clear(ratisMetricsMap, ratisReporterList);

    if (scmCertificateClient != null) {
      try {
        scmCertificateClient.close();
      } catch (IOException ioe) {
        LOG.error("Closing certificate client failed", ioe);
      }
    }

    try {
      LOG.info("Stopping SCM MetadataStore.");
      scmMetadataStore.stop();
    } catch (Exception ex) {
      LOG.error("SCM Metadata store stop failed", ex);
    }
  }

  private void stopReplicationManager() {
    try {
      LOG.info("Stopping Replication Manager Service.");
      replicationManager.stop();
    } catch (Exception ex) {
      LOG.error("Replication manager service stop failed.", ex);
    }
  }

  @Override
  public void shutDown(String message) {
    stop();
    ExitUtils.terminate(0, message, LOG);
  }

  /**
   * Wait until service has completed shutdown.
   */
  @Override
  public void join() {
    try {
      getBlockProtocolServer().join();
      getClientProtocolServer().join();
      getDatanodeProtocolServer().join();
      if (getSecurityProtocolServer() != null) {
        getSecurityProtocolServer().join();
      }
    } catch (InterruptedException e) {
      Thread.currentThread().interrupt();
      LOG.info("Interrupted during StorageContainerManager join.");
    }
  }

  /**
   * Returns the Number of Datanodes that are communicating with SCM.
   *
   * @param nodestate Healthy, Dead etc.
   * @return int -- count
   */
  public int getNodeCount(NodeState nodestate) {
    // TODO - decomm - this probably needs to accept opState and health
    return scmNodeManager.getNodeCount(null, nodestate);
  }

  /**
   * Returns the node decommission manager.
   *
   * @return NodeDecommissionManager The decommission manger for the used by
   *         scm
   */
  public NodeDecommissionManager getScmDecommissionManager() {
    return scmDecommissionManager;
  }

  /**
   * Returns SCMHAManager.
   */
  public SCMHAManager getScmHAManager() {
    return scmHAManager;
  }

  /**
   * Returns the Writable Container Factory.
   *
   * @return The WritableContainerFactory instance used by SCM.
   */
  public WritableContainerFactory getWritableContainerFactory() {
    return writableContainerFactory;
  }

  /**
   * Returns SCM container manager.
   */
  @VisibleForTesting
  @Override
  public ContainerManager getContainerManager() {
    return containerManager;
  }

  /**
   * Returns node manager.
   *
   * @return - Node Manager
   */
  @VisibleForTesting
  @Override
  public NodeManager getScmNodeManager() {
    return scmNodeManager;
  }

  /**
   * Returns pipeline manager.
   *
   * @return - Pipeline Manager
   */
  @VisibleForTesting
  @Override
  public PipelineManager getPipelineManager() {
    return pipelineManager;
  }

  @VisibleForTesting
  @Override
  public BlockManager getScmBlockManager() {
    return scmBlockManager;
  }

  @VisibleForTesting
  public SCMSafeModeManager getScmSafeModeManager() {
    return scmSafeModeManager;
  }

  @VisibleForTesting
  public SecretKeyManager getSecretKeyManager() {
    return secretKeyManagerService != null ?
        secretKeyManagerService.getSecretKeyManager() : null;
  }

  @Override
  public ReplicationManager getReplicationManager() {
    return replicationManager;
  }

  public PlacementPolicy getContainerPlacementPolicy() {
    return containerPlacementPolicy;
  }

  public PlacementPolicyValidateProxy getPlacementPolicyValidateProxy() {
    return placementPolicyValidateProxy;
  }

  @VisibleForTesting
  @Override
  public ContainerBalancer getContainerBalancer() {
    return containerBalancer;
  }

  public MoveManager getMoveManager() {
    return moveManager;
  }

  /**
   * Returns SCM root CA rotation manager.
   */
  public RootCARotationManager getRootCARotationManager() {
    return rootCARotationManager;
  }

  /**
   * Check if the current scm is the leader and ready for accepting requests.
   * @return - if the current scm is the leader and is ready.
   */
  public boolean checkLeader() {
    // For NON-HA setup, the node will always be the leader
    if (!SCMHAUtils.isSCMHAEnabled(configuration)) {
      return true;
    } else {
      // FOR HA setup, the node has to be the leader and ready to serve
      // requests.
      return getScmHAManager().getRatisServer().getDivision().getInfo()
          .isLeaderReady();
    }
  }

  private void checkAdminAccess(String op) throws IOException {
    checkAdminAccess(getRemoteUser(), false);
  }

  public void checkAdminAccess(UserGroupInformation remoteUser, boolean isRead)
      throws IOException {
    if (remoteUser != null && !scmAdmins.isAdmin(remoteUser)) {
      if (!isRead || !scmReadOnlyAdmins.isAdmin(remoteUser)) {
        throw new AccessControlException(
            "Access denied for user " + remoteUser.getUserName() +
                ". SCM superuser privilege is required.");
      }
    }
  }

  /**
   * Returns live safe mode container threshold.
   *
   * @return String
   */
  @Override
  public double getSafeModeCurrentContainerThreshold() {
    return getCurrentContainerThreshold();
  }

  /**
   * Returns safe mode status.
   * @return boolean
   */
  @Override
  public boolean isInSafeMode() {
    return scmSafeModeManager.getInSafeMode();
  }

  /**
   * Returns EventPublisher.
   */
  public EventPublisher getEventQueue() {
    return eventQueue;
  }

  /**
   * Returns SCMContext.
   */
  public SCMContext getScmContext() {
    return scmContext;
  }

  /**
   * Returns SequenceIdGen.
   */
  public SequenceIdGenerator getSequenceIdGen() {
    return sequenceIdGen;
  }

  /**
   * Returns SCMServiceManager.
   */
  public SCMServiceManager getSCMServiceManager() {
    return serviceManager;
  }

  public DiskBalancerManager getDiskBalancerManager() {
    return diskBalancerManager;
  }

  /**
   * Force SCM out of safe mode.
   */
  public boolean exitSafeMode() {
    scmSafeModeManager.exitSafeMode(eventQueue);
    return true;
  }

  @VisibleForTesting
  public double getCurrentContainerThreshold() {
    return scmSafeModeManager.getCurrentContainerThreshold();
  }

  @Override
  public Map<String, Integer> getContainerStateCount() {
    Map<String, Integer> nodeStateCount = new HashMap<>();
    for (HddsProtos.LifeCycleState state : HddsProtos.LifeCycleState.values()) {
      nodeStateCount.put(state.toString(),
          containerManager.getContainerStateCount(state));
    }
    return nodeStateCount;
  }

  /**
   * Returns the SCM metadata Store.
   * @return SCMMetadataStore
   */
  public SCMMetadataStore getScmMetadataStore() {
    return scmMetadataStore;
  }

  /**
   * Returns the SCM network topology cluster.
   * @return NetworkTopology
   */
  public NetworkTopology getClusterMap() {
    return this.clusterMap;
  }

  public StatefulServiceStateManager getStatefulServiceStateManager() {
    return statefulServiceStateManager;
  }

  /**
   * Get the safe mode status of all rules.
   *
   * @return map of rule statuses.
   */
  public Map<String, Pair<Boolean, String>> getRuleStatus() {
    return scmSafeModeManager.getRuleStatus();
  }

  @Override
  public Map<String, String[]> getSafeModeRuleStatus() {
    Map<String, String[]> map = new HashMap<>();
    for (Map.Entry<String, Pair<Boolean, String>> entry :
        scmSafeModeManager.getRuleStatus().entrySet()) {
      String[] status =
          {entry.getValue().getRight(), entry.getValue().getLeft().toString()};
      map.put(entry.getKey(), status);
    }
    return map;
  }

  public PipelineChoosePolicy getPipelineChoosePolicy() {
    return this.pipelineChoosePolicy;
  }

  public PipelineChoosePolicy getEcPipelineChoosePolicy() {
    return this.ecPipelineChoosePolicy;
  }

  @Override
  public String getScmId() {
    return getScmStorageConfig().getScmId();
  }

  @Override
  public String getClusterId() {
    return getScmStorageConfig().getClusterID();
  }

  public HDDSLayoutVersionManager getLayoutVersionManager() {
    return scmLayoutVersionManager;
  }

  public FinalizationManager getFinalizationManager() {
    return finalizationManager;
  }

  /**
   * Return the node Id of this SCM.
   * @return node Id.
   */
  public String getSCMNodeId() {
    return scmHANodeDetails.getLocalNodeDetails().getNodeId();
  }

  @VisibleForTesting
  public SCMHAMetrics getScmHAMetrics() {
    return scmHAMetrics;
  }

  public ContainerTokenGenerator getContainerTokenGenerator() {
    return containerTokenMgr != null
        ? containerTokenMgr
        : ContainerTokenGenerator.DISABLED;
  }

  @Override
  public String getScmRatisRoles() {
    final SCMRatisServer server = getScmHAManager().getRatisServer();
    return server != null ?
        HddsUtils.format(server.getRatisRoles()) : "STANDALONE";
  }

  /**
   * @return hostname of primordialNode
   */
  @Override
  public String getPrimordialNode() {
    if (SCMHAUtils.isSCMHAEnabled(configuration)) {
      String primordialNode = SCMHAUtils.getPrimordialSCM(configuration);
      // primordialNode can be nodeId too . If it is then return hostname.
      if (SCMHAUtils.getSCMNodeIds(configuration).contains(primordialNode)) {
        List<SCMNodeDetails> localAndPeerNodes =
            new ArrayList<>(scmHANodeDetails.getPeerNodeDetails());
        localAndPeerNodes.add(getSCMHANodeDetails().getLocalNodeDetails());
        for (SCMNodeDetails nodes : localAndPeerNodes) {
          if (nodes.getNodeId().equals(primordialNode)) {
            return nodes.getHostName();
          }
        }

      }
      return primordialNode;
    }
    return null;
  }

  @Override
  public String getRatisLogDirectory() {
    return  SCMHAUtils.getSCMRatisDirectory(configuration);
  }

  @Override
  public String getRocksDbDirectory() {
    return String.valueOf(ServerUtils.getScmDbDir(configuration));
  }

  public Collection<String> getScmAdminUsernames() {
    return scmAdmins.getAdminUsernames();
  }

  public Collection<String> getScmReadOnlyAdminUsernames() {
    return scmReadOnlyAdmins.getAdminUsernames();
  }

  private String reconfOzoneAdmins(String newVal) {
    getConfiguration().set(OZONE_ADMINISTRATORS, newVal);
    Collection<String> admins = OzoneAdmins.getOzoneAdminsFromConfig(
        getConfiguration(), scmStarterUser);
    scmAdmins.setAdminUsernames(admins);
    LOG.info("Load conf {} : {}, and now admins are: {}", OZONE_ADMINISTRATORS,
        newVal, admins);
    return String.valueOf(newVal);
  }

  private String reconfOzoneReadOnlyAdmins(String newVal) {
    getConfiguration().set(OZONE_READONLY_ADMINISTRATORS, newVal);
    Collection<String> admins = OzoneAdmins.getOzoneReadOnlyAdminsFromConfig(
        getConfiguration());
    scmReadOnlyAdmins.setAdminUsernames(admins);
    LOG.info("Load conf {} : {}, and now read only admins are: {}",
        OZONE_READONLY_ADMINISTRATORS,
        newVal, admins);
    return String.valueOf(newVal);
  }

  /**
   * This will remove the given SCM node from HA Ring by removing it from
   * Ratis Ring.
   *
   * @return true if remove was successful, else false.
   */
  public boolean removePeerFromHARing(String scmId)
      throws IOException {

    if (getScmHAManager().getRatisServer() == null) {
      throw new IOException("Cannot remove SCM " +
          scmId + " in a non-HA cluster");
    }

    // We cannot remove a node if it's currently leader.
    if (scmContext.isLeader() && scmId.equals(getScmId())) {
      throw new IOException("Cannot remove current leader.");
    }

    checkIfCertSignRequestAllowed(rootCARotationManager, false, configuration,
        "removePeerFromHARing");

    Preconditions.checkNotNull(getScmHAManager().getRatisServer()
        .getDivision().getGroup());

    // check valid scmid in ratis peers list
    if (getScmHAManager().getRatisServer().getDivision()
        .getGroup().getPeer(RaftPeerId.valueOf(scmId)) == null) {
      throw new IOException("ScmId " + scmId +
          " supplied for scm removal not in Ratis Peer list");
    }

    // create removeSCM request
    RemoveSCMRequest request = new RemoveSCMRequest(
        getClusterId(), scmId,
        getScmHAManager().getRatisServer().getDivision()
            .getGroup().getPeer(RaftPeerId.valueOf(scmId))
            .getAddress());

    return getScmHAManager().removeSCM(request);

  }

  public void scmHAMetricsUpdate(String leaderId) {
    // unregister, in case metrics already exist
    // so that the metric tags will get updated.
    SCMHAMetrics.unRegister();

    scmHAMetrics = SCMHAMetrics.create(getScmId(), leaderId);
  }

  @Override
  public ReconfigurationHandler getReconfigurationHandler() {
    return reconfigurationHandler;
  }

  public String resolveNodeLocation(String hostname) {
    List<String> hosts = Collections.singletonList(hostname);
    List<String> resolvedHosts = dnsToSwitchMapping.resolve(hosts);
    if (resolvedHosts != null && !resolvedHosts.isEmpty()) {
      String location = resolvedHosts.get(0);
      LOG.debug("Node {} resolved to location {}", hostname, location);
      return location;
    } else {
      LOG.debug("Node resolution did not yield any result for {}", hostname);
      return null;
    }
  }

}<|MERGE_RESOLUTION|>--- conflicted
+++ resolved
@@ -260,10 +260,7 @@
   private WritableContainerFactory writableContainerFactory;
   private FinalizationManager finalizationManager;
   private HDDSLayoutVersionManager scmLayoutVersionManager;
-<<<<<<< HEAD
-=======
   private LeaseManager<Object> leaseManager;
->>>>>>> d40978bd
   private DiskBalancerManager diskBalancerManager;
 
   private SCMMetadataStore scmMetadataStore;
@@ -587,13 +584,10 @@
     eventQueue.addHandler(SCMEvents.PIPELINE_ACTIONS, pipelineActionHandler);
     eventQueue.addHandler(SCMEvents.PIPELINE_REPORT, pipelineReportHandler);
     eventQueue.addHandler(SCMEvents.CRL_STATUS_REPORT, crlStatusReportHandler);
-<<<<<<< HEAD
-=======
 
     scmNodeManager.registerSendCommandNotify(
         SCMCommandProto.Type.deleteBlocksCommand,
         scmBlockManager.getDeletedBlockLog()::onSent);
->>>>>>> d40978bd
     eventQueue.addHandler(SCMEvents.DISK_BALANCER_REPORT,
         diskBalancerReportHandler);
   }
