/**
 * Licensed to the Apache Software Foundation (ASF) under one or more
 * contributor license agreements.  See the NOTICE file distributed with this
 * work for additional information regarding copyright ownership.  The ASF
 * licenses this file to you under the Apache License, Version 2.0 (the
 * "License"); you may not use this file except in compliance with the License.
 * You may obtain a copy of the License at
 * <p>
 * http://www.apache.org/licenses/LICENSE-2.0
 * <p>
 * Unless required by applicable law or agreed to in writing, software
 * distributed under the License is distributed on an "AS IS" BASIS, WITHOUT
 * WARRANTIES OR CONDITIONS OF ANY KIND, either express or implied. See the
 * License for the specific language governing permissions and limitations under
 * the License.
 */
package org.apache.hadoop.hdds.scm.protocolPB;

import com.google.common.base.Preconditions;
import com.google.protobuf.RpcController;
import com.google.protobuf.ServiceException;
import org.apache.commons.lang3.tuple.Pair;
import org.apache.hadoop.hdds.annotation.InterfaceAudience;
import org.apache.hadoop.hdds.client.ECReplicationConfig;
import org.apache.hadoop.hdds.client.ReplicatedReplicationConfig;
import org.apache.hadoop.hdds.client.ReplicationConfig;
import org.apache.hadoop.hdds.protocol.proto.HddsProtos;
import org.apache.hadoop.hdds.protocol.proto.HddsProtos.GetScmInfoResponseProto;
import org.apache.hadoop.hdds.protocol.proto.HddsProtos.UpgradeFinalizationStatus;
import org.apache.hadoop.hdds.protocol.proto.StorageContainerLocationProtocolProtos;
import org.apache.hadoop.hdds.protocol.proto.StorageContainerLocationProtocolProtos.FinalizeScmUpgradeRequestProto;
import org.apache.hadoop.hdds.protocol.proto.StorageContainerLocationProtocolProtos.FinalizeScmUpgradeResponseProto;
import org.apache.hadoop.hdds.protocol.proto.StorageContainerLocationProtocolProtos.QueryUpgradeFinalizationProgressRequestProto;
import org.apache.hadoop.hdds.protocol.proto.StorageContainerLocationProtocolProtos.QueryUpgradeFinalizationProgressResponseProto;
import org.apache.hadoop.hdds.protocol.proto.StorageContainerLocationProtocolProtos.SafeModeRuleStatusProto;
import org.apache.hadoop.hdds.protocol.proto.StorageContainerLocationProtocolProtos.GetSafeModeRuleStatusesResponseProto;
import org.apache.hadoop.hdds.protocol.proto.StorageContainerLocationProtocolProtos.GetSafeModeRuleStatusesRequestProto;
import org.apache.hadoop.hdds.protocol.proto.StorageContainerLocationProtocolProtos.ActivatePipelineRequestProto;
import org.apache.hadoop.hdds.protocol.proto.StorageContainerLocationProtocolProtos.ClosePipelineRequestProto;
import org.apache.hadoop.hdds.protocol.proto.StorageContainerLocationProtocolProtos.ContainerRequestProto;
import org.apache.hadoop.hdds.protocol.proto.StorageContainerLocationProtocolProtos.ContainerResponseProto;
import org.apache.hadoop.hdds.protocol.proto.StorageContainerLocationProtocolProtos.DatanodeAdminErrorResponseProto;
import org.apache.hadoop.hdds.protocol.proto.StorageContainerLocationProtocolProtos.DatanodeUsageInfoRequestProto;
import org.apache.hadoop.hdds.protocol.proto.StorageContainerLocationProtocolProtos.DatanodeUsageInfoResponseProto;
import org.apache.hadoop.hdds.protocol.proto.StorageContainerLocationProtocolProtos.DatanodeDiskBalancerInfoType;
import org.apache.hadoop.hdds.protocol.proto.StorageContainerLocationProtocolProtos.DatanodeDiskBalancerInfoRequestProto;
import org.apache.hadoop.hdds.protocol.proto.StorageContainerLocationProtocolProtos.DatanodeDiskBalancerInfoResponseProto;
<<<<<<< HEAD
=======
import org.apache.hadoop.hdds.protocol.proto.StorageContainerLocationProtocolProtos.DatanodeDiskBalancerOpType;
>>>>>>> 6ae2da82
import org.apache.hadoop.hdds.protocol.proto.StorageContainerLocationProtocolProtos.DatanodeDiskBalancerOpRequestProto;
import org.apache.hadoop.hdds.protocol.proto.StorageContainerLocationProtocolProtos.DatanodeDiskBalancerOpResponseProto;
import org.apache.hadoop.hdds.protocol.proto.StorageContainerLocationProtocolProtos.DeactivatePipelineRequestProto;
import org.apache.hadoop.hdds.protocol.proto.StorageContainerLocationProtocolProtos.DecommissionNodesRequestProto;
import org.apache.hadoop.hdds.protocol.proto.StorageContainerLocationProtocolProtos.DecommissionNodesResponseProto;
import org.apache.hadoop.hdds.protocol.proto.StorageContainerLocationProtocolProtos.ForceExitSafeModeRequestProto;
import org.apache.hadoop.hdds.protocol.proto.StorageContainerLocationProtocolProtos.ForceExitSafeModeResponseProto;
import org.apache.hadoop.hdds.protocol.proto.StorageContainerLocationProtocolProtos.GetContainerRequestProto;
import org.apache.hadoop.hdds.protocol.proto.StorageContainerLocationProtocolProtos.GetContainerReplicasRequestProto;
import org.apache.hadoop.hdds.protocol.proto.StorageContainerLocationProtocolProtos.GetContainerTokenRequestProto;
import org.apache.hadoop.hdds.protocol.proto.StorageContainerLocationProtocolProtos.GetContainerTokenResponseProto;
import org.apache.hadoop.hdds.protocol.proto.StorageContainerLocationProtocolProtos.GetContainerWithPipelineBatchRequestProto;
import org.apache.hadoop.hdds.protocol.proto.StorageContainerLocationProtocolProtos.GetContainerWithPipelineRequestProto;
import org.apache.hadoop.hdds.protocol.proto.StorageContainerLocationProtocolProtos.GetExistContainerWithPipelinesInBatchRequestProto;
import org.apache.hadoop.hdds.protocol.proto.StorageContainerLocationProtocolProtos.GetPipelineRequestProto;
import org.apache.hadoop.hdds.protocol.proto.StorageContainerLocationProtocolProtos.GetPipelineResponseProto;
import org.apache.hadoop.hdds.protocol.proto.StorageContainerLocationProtocolProtos.GetContainerCountRequestProto;
import org.apache.hadoop.hdds.protocol.proto.StorageContainerLocationProtocolProtos.GetContainerCountResponseProto;
import org.apache.hadoop.hdds.protocol.proto.StorageContainerLocationProtocolProtos.InSafeModeRequestProto;
import org.apache.hadoop.hdds.protocol.proto.StorageContainerLocationProtocolProtos.ListPipelineRequestProto;
import org.apache.hadoop.hdds.protocol.proto.StorageContainerLocationProtocolProtos.ListPipelineResponseProto;
import org.apache.hadoop.hdds.protocol.proto.StorageContainerLocationProtocolProtos.NodeQueryRequestProto;
import org.apache.hadoop.hdds.protocol.proto.StorageContainerLocationProtocolProtos.NodeQueryResponseProto;
import org.apache.hadoop.hdds.protocol.proto.StorageContainerLocationProtocolProtos.PipelineRequestProto;
import org.apache.hadoop.hdds.protocol.proto.StorageContainerLocationProtocolProtos.PipelineResponseProto;
import org.apache.hadoop.hdds.protocol.proto.StorageContainerLocationProtocolProtos.RecommissionNodesRequestProto;
import org.apache.hadoop.hdds.protocol.proto.StorageContainerLocationProtocolProtos.RecommissionNodesResponseProto;
import org.apache.hadoop.hdds.protocol.proto.StorageContainerLocationProtocolProtos.ReplicationManagerReportRequestProto;
import org.apache.hadoop.hdds.protocol.proto.StorageContainerLocationProtocolProtos.ReplicationManagerReportResponseProto;
import org.apache.hadoop.hdds.protocol.proto.StorageContainerLocationProtocolProtos.ReplicationManagerStatusRequestProto;
import org.apache.hadoop.hdds.protocol.proto.StorageContainerLocationProtocolProtos.ReplicationManagerStatusResponseProto;
import org.apache.hadoop.hdds.protocol.proto.StorageContainerLocationProtocolProtos.ContainerBalancerStatusRequestProto;
import org.apache.hadoop.hdds.protocol.proto.StorageContainerLocationProtocolProtos.ContainerBalancerStatusResponseProto;
import org.apache.hadoop.hdds.protocol.proto.StorageContainerLocationProtocolProtos.SCMCloseContainerRequestProto;
import org.apache.hadoop.hdds.protocol.proto.StorageContainerLocationProtocolProtos.SCMDeleteContainerRequestProto;
import org.apache.hadoop.hdds.protocol.proto.StorageContainerLocationProtocolProtos.SCMListContainerRequestProto;
import org.apache.hadoop.hdds.protocol.proto.StorageContainerLocationProtocolProtos.SCMListContainerResponseProto;
import org.apache.hadoop.hdds.protocol.proto.StorageContainerLocationProtocolProtos.ScmContainerLocationRequest;
import org.apache.hadoop.hdds.protocol.proto.StorageContainerLocationProtocolProtos.ScmContainerLocationRequest.Builder;
import org.apache.hadoop.hdds.protocol.proto.StorageContainerLocationProtocolProtos.ScmContainerLocationResponse;
import org.apache.hadoop.hdds.protocol.proto.StorageContainerLocationProtocolProtos.StartMaintenanceNodesRequestProto;
import org.apache.hadoop.hdds.protocol.proto.StorageContainerLocationProtocolProtos.StartMaintenanceNodesResponseProto;
import org.apache.hadoop.hdds.protocol.proto.StorageContainerLocationProtocolProtos.StartReplicationManagerRequestProto;
import org.apache.hadoop.hdds.protocol.proto.StorageContainerLocationProtocolProtos.StopReplicationManagerRequestProto;
import org.apache.hadoop.hdds.protocol.proto.StorageContainerLocationProtocolProtos.StartContainerBalancerRequestProto;
import org.apache.hadoop.hdds.protocol.proto.StorageContainerLocationProtocolProtos.StartContainerBalancerResponseProto;
import org.apache.hadoop.hdds.protocol.proto.StorageContainerLocationProtocolProtos.StopContainerBalancerRequestProto;
import org.apache.hadoop.hdds.protocol.proto.StorageContainerLocationProtocolProtos.ResetDeletedBlockRetryCountRequestProto;
import org.apache.hadoop.hdds.protocol.proto.StorageContainerLocationProtocolProtos.Type;
import org.apache.hadoop.hdds.scm.DatanodeAdminError;
import org.apache.hadoop.hdds.scm.ScmInfo;
import org.apache.hadoop.hdds.scm.container.ContainerID;
import org.apache.hadoop.hdds.scm.container.ContainerInfo;
import org.apache.hadoop.hdds.scm.container.ReplicationManagerReport;
import org.apache.hadoop.hdds.scm.container.common.helpers.ContainerWithPipeline;
import org.apache.hadoop.hdds.scm.pipeline.Pipeline;
import org.apache.hadoop.hdds.scm.protocol.StorageContainerLocationProtocol;
import org.apache.hadoop.hdds.scm.proxy.SCMContainerLocationFailoverProxyProvider;
import org.apache.hadoop.hdds.tracing.TracingUtil;
import org.apache.hadoop.io.retry.RetryProxy;
import org.apache.hadoop.ipc.ProtobufHelper;
import org.apache.hadoop.ipc.ProtocolTranslator;
import org.apache.hadoop.ipc.RPC;
import org.apache.hadoop.ozone.ClientVersion;
import org.apache.hadoop.ozone.upgrade.UpgradeFinalizer;
import org.apache.hadoop.ozone.upgrade.UpgradeFinalizer.StatusAndMessages;
import org.apache.hadoop.security.token.Token;

import java.io.Closeable;
import java.io.IOException;
import java.util.ArrayList;
import java.util.HashMap;
import java.util.List;
import java.util.Map;
import java.util.Optional;
import java.util.function.Consumer;

import static org.apache.hadoop.hdds.protocol.proto.HddsProtos.ReplicationType.EC;

/**
 * This class is the client-side translator to translate the requests made on
 * the {@link StorageContainerLocationProtocol} interface to the RPC server
 * implementing {@link StorageContainerLocationProtocolPB}.
 */
@InterfaceAudience.Private
public final class StorageContainerLocationProtocolClientSideTranslatorPB
    implements StorageContainerLocationProtocol, ProtocolTranslator, Closeable {

  /**
   * RpcController is not used and hence is set to null.
   */
  private static final RpcController NULL_RPC_CONTROLLER = null;

  private final StorageContainerLocationProtocolPB rpcProxy;
  private final SCMContainerLocationFailoverProxyProvider fpp;

  /**
   * Creates a new StorageContainerLocationProtocolClientSideTranslatorPB.
   *
   * @param proxyProvider {@link SCMContainerLocationFailoverProxyProvider}
   */
  public StorageContainerLocationProtocolClientSideTranslatorPB(
      SCMContainerLocationFailoverProxyProvider proxyProvider) {
    Preconditions.checkNotNull(proxyProvider);
    this.fpp = proxyProvider;
    this.rpcProxy = (StorageContainerLocationProtocolPB) RetryProxy.create(
        StorageContainerLocationProtocolPB.class,
        fpp,
        fpp.getRetryPolicy());
  }

  /**
   * Helper method to wrap the request and send the message.
   */
  private ScmContainerLocationResponse submitRequest(
      StorageContainerLocationProtocolProtos.Type type,
      Consumer<Builder> builderConsumer) throws IOException {
    final ScmContainerLocationResponse response;
    try {
      Builder builder = ScmContainerLocationRequest.newBuilder()
          .setCmdType(type)
          .setVersion(ClientVersion.CURRENT_VERSION)
          .setTraceID(TracingUtil.exportCurrentSpan());
      builderConsumer.accept(builder);
      ScmContainerLocationRequest wrapper = builder.build();

      response = submitRpcRequest(wrapper);
    } catch (ServiceException ex) {
      throw ProtobufHelper.getRemoteException(ex);
    }
    return response;
  }

  private ScmContainerLocationResponse submitRpcRequest(
      ScmContainerLocationRequest wrapper) throws ServiceException {
    if (!ADMIN_COMMAND_TYPE.contains(wrapper.getCmdType())) {
      return rpcProxy.submitRequest(NULL_RPC_CONTROLLER, wrapper);
    }

    // TODO: Modify ScmContainerLocationResponse to hold results from multi SCM
    ScmContainerLocationResponse response = null;
    for (StorageContainerLocationProtocolPB proxy : fpp.getProxies()) {
      response = proxy.submitRequest(NULL_RPC_CONTROLLER, wrapper);
    }
    return response;
  }

  /**
   * Asks SCM where a container should be allocated. SCM responds with the set
   * of datanodes that should be used creating this container. Ozone/SCM only
   * supports replication factor of either 1 or 3.
   *
   * @param type   - Replication Type
   * @param factor - Replication Count
   * @param owner  - Service owner of the container.
   */
  @Override
  public ContainerWithPipeline allocateContainer(
      HddsProtos.ReplicationType type, HddsProtos.ReplicationFactor factor,
      String owner) throws IOException {

    ContainerRequestProto request = ContainerRequestProto.newBuilder()
        .setTraceID(TracingUtil.exportCurrentSpan())
        .setReplicationFactor(factor)
        .setReplicationType(type)
        .setOwner(owner)
        .build();

    ContainerResponseProto response =
        submitRequest(Type.AllocateContainer,
            builder -> builder.setContainerRequest(request))
            .getContainerResponse();
    //TODO should be migrated to use the top level status structure.
    if (response.getErrorCode() != ContainerResponseProto.Error.success) {
      throw new IOException(response.hasErrorMessage() ?
          response.getErrorMessage() : "Allocate container failed.");
    }
    return ContainerWithPipeline.fromProtobuf(
        response.getContainerWithPipeline());
  }

  @Override
  public ContainerInfo getContainer(long containerID) throws IOException {
    Preconditions.checkState(containerID >= 0,
        "Container ID cannot be negative");
    GetContainerRequestProto request = GetContainerRequestProto
        .newBuilder()
        .setContainerID(containerID)
        .setTraceID(TracingUtil.exportCurrentSpan())
        .build();
    ScmContainerLocationResponse response =
        submitRequest(Type.GetContainer,
            (builder) -> builder.setGetContainerRequest(request));
    return ContainerInfo
        .fromProtobuf(response.getGetContainerResponse().getContainerInfo());

  }

  /**
   * {@inheritDoc}
   */
  @Override
  public ContainerWithPipeline getContainerWithPipeline(long containerID)
      throws IOException {
    Preconditions.checkState(containerID >= 0,
        "Container ID cannot be negative");
    GetContainerWithPipelineRequestProto request =
        GetContainerWithPipelineRequestProto.newBuilder()
            .setTraceID(TracingUtil.exportCurrentSpan())
            .setContainerID(containerID).build();

    ScmContainerLocationResponse response =
        submitRequest(Type.GetContainerWithPipeline,
            (builder) -> builder.setGetContainerWithPipelineRequest(request));

    return ContainerWithPipeline.fromProtobuf(
        response.getGetContainerWithPipelineResponse()
            .getContainerWithPipeline());

  }

  /**
   * {@inheritDoc}
   */
  @Override
  public List<HddsProtos.SCMContainerReplicaProto> getContainerReplicas(
      long containerID, int clientVersion) throws IOException {
    Preconditions.checkState(containerID >= 0,
        "Container ID cannot be negative");

    GetContainerReplicasRequestProto request =
        GetContainerReplicasRequestProto.newBuilder()
            .setTraceID(TracingUtil.exportCurrentSpan())
            .setContainerID(containerID).build();

    ScmContainerLocationResponse response =
        submitRequest(Type.GetContainerReplicas,
            (builder) -> builder.setGetContainerReplicasRequest(request));
    return response.getGetContainerReplicasResponse().getContainerReplicaList();
  }

  /**
   * {@inheritDoc}
   */
  @Override
  public List<ContainerWithPipeline> getContainerWithPipelineBatch(
      Iterable<? extends Long> containerIDs) throws IOException {
    for (Long containerID: containerIDs) {
      Preconditions.checkState(containerID >= 0,
          "Container ID cannot be negative");
    }

    GetContainerWithPipelineBatchRequestProto request =
        GetContainerWithPipelineBatchRequestProto.newBuilder()
            .setTraceID(TracingUtil.exportCurrentSpan())
            .addAllContainerIDs(containerIDs)
            .build();

    ScmContainerLocationResponse response =
        submitRequest(Type.GetContainerWithPipelineBatch,
            (builder) -> builder
                .setGetContainerWithPipelineBatchRequest(request));

    List<HddsProtos.ContainerWithPipeline> protoCps = response
        .getGetContainerWithPipelineBatchResponse()
        .getContainerWithPipelinesList();

    List<ContainerWithPipeline> cps = new ArrayList<>();

    for (HddsProtos.ContainerWithPipeline cp : protoCps) {
      cps.add(ContainerWithPipeline.fromProtobuf(cp));
    }

    return cps;
  }

  /**
   * {@inheritDoc}
   */
  @Override
  public List<ContainerWithPipeline> getExistContainerWithPipelinesInBatch(
      List<Long> containerIDs) {
    for (Long containerID: containerIDs) {
      Preconditions.checkState(containerID >= 0,
          "Container ID cannot be negative");
    }

    GetExistContainerWithPipelinesInBatchRequestProto request =
        GetExistContainerWithPipelinesInBatchRequestProto.newBuilder()
            .setTraceID(TracingUtil.exportCurrentSpan())
            .addAllContainerIDs(containerIDs)
            .build();
    ScmContainerLocationResponse response = null;
    List<ContainerWithPipeline> cps = new ArrayList<>();
    try {
      response = submitRequest(Type.GetExistContainerWithPipelinesInBatch,
          (builder) -> builder
              .setGetExistContainerWithPipelinesInBatchRequest(request));
    } catch (IOException ex) {
      return cps;
    }

    List<HddsProtos.ContainerWithPipeline> protoCps = response
        .getGetExistContainerWithPipelinesInBatchResponse()
        .getContainerWithPipelinesList();

    for (HddsProtos.ContainerWithPipeline cp : protoCps) {
      try {
        cps.add(ContainerWithPipeline.fromProtobuf(cp));
      } catch (IOException uex) {
          // "fromProtobuf" may throw an exception
          // do nothing , just go ahead
      }
    }
    return cps;
  }

  /**
   * {@inheritDoc}
   */
  @Override
  public List<ContainerInfo> listContainer(long startContainerID, int count)
      throws IOException {
    return listContainer(startContainerID, count, null, null, null);
  }

  @Override
  public List<ContainerInfo> listContainer(long startContainerID, int count,
      HddsProtos.LifeCycleState state) throws IOException {
    return listContainer(startContainerID, count, state, null, null);
  }

  @Override
  public List<ContainerInfo> listContainer(long startContainerID, int count,
      HddsProtos.LifeCycleState state,
      HddsProtos.ReplicationType replicationType,
      ReplicationConfig replicationConfig)
      throws IOException {
    Preconditions.checkState(startContainerID >= 0,
        "Container ID cannot be negative.");
    Preconditions.checkState(count > 0,
        "Container count must be greater than 0.");
    SCMListContainerRequestProto.Builder builder = SCMListContainerRequestProto
        .newBuilder();
    builder.setStartContainerID(startContainerID);
    builder.setCount(count);
    builder.setTraceID(TracingUtil.exportCurrentSpan());
    if (state != null) {
      builder.setState(state);
    }
    if (replicationConfig != null) {
      if (replicationConfig.getReplicationType() == EC) {
        builder.setType(EC);
        builder.setEcReplicationConfig(
            ((ECReplicationConfig)replicationConfig).toProto());
      } else {
        builder.setType(replicationConfig.getReplicationType());
        builder.setFactor(((ReplicatedReplicationConfig)replicationConfig)
            .getReplicationFactor());
      }
    } else if (replicationType != null) {
      builder.setType(replicationType);
    }

    SCMListContainerRequestProto request = builder.build();

    SCMListContainerResponseProto response =
        submitRequest(Type.ListContainer,
            builder1 -> builder1.setScmListContainerRequest(request))
            .getScmListContainerResponse();
    List<ContainerInfo> containerList = new ArrayList<>();
    for (HddsProtos.ContainerInfoProto containerInfoProto : response
        .getContainersList()) {
      containerList.add(ContainerInfo.fromProtobuf(containerInfoProto));
    }
    return containerList;
  }

  @Deprecated
  @Override
  public List<ContainerInfo> listContainer(long startContainerID, int count,
      HddsProtos.LifeCycleState state, HddsProtos.ReplicationFactor factor)
      throws IOException {
    throw new UnsupportedOperationException("Should no longer be called from " +
        "the client side");
  }

  /**
   * Ask SCM to delete a container by name. SCM will remove
   * the container mapping in its database.
   */
  @Override
  public void deleteContainer(long containerID)
      throws IOException {
    Preconditions.checkState(containerID >= 0,
        "Container ID cannot be negative");
    SCMDeleteContainerRequestProto request = SCMDeleteContainerRequestProto
        .newBuilder()
        .setTraceID(TracingUtil.exportCurrentSpan())
        .setContainerID(containerID)
        .build();
    submitRequest(Type.DeleteContainer,
        builder -> builder.setScmDeleteContainerRequest(request));

  }

  /**
   * Queries a list of Nodes based on their operational state or health state.
   * Passing a null for either value acts as a wildcard for that state.
   *
   * @param opState The operation state of the node
   * @param nodeState The health of the node
   * @return List of Datanodes.
   */
  @Override
  public List<HddsProtos.Node> queryNode(
      HddsProtos.NodeOperationalState opState, HddsProtos.NodeState
      nodeState, HddsProtos.QueryScope queryScope, String poolName,
      int clientVersion) throws IOException {
    // TODO : We support only cluster wide query right now. So ignoring checking
    // queryScope and poolName
    NodeQueryRequestProto.Builder builder = NodeQueryRequestProto.newBuilder()
        .setTraceID(TracingUtil.exportCurrentSpan())
        .setScope(queryScope).setPoolName(poolName);
    if (opState != null) {
      builder.setOpState(opState);
    }
    if (nodeState != null) {
      builder.setState(nodeState);
    }
    NodeQueryRequestProto request = builder.build();
    NodeQueryResponseProto response = submitRequest(Type.QueryNode,
        builder1 -> builder1.setNodeQueryRequest(request))
        .getNodeQueryResponse();
    return response.getDatanodesList();
  }

  /**
   * Attempts to decommission the list of nodes.
   * @param nodes The list of hostnames or hostname:ports to decommission
   * @throws IOException
   */
  @Override
  public List<DatanodeAdminError> decommissionNodes(List<String> nodes)
      throws IOException {
    Preconditions.checkNotNull(nodes);
    DecommissionNodesRequestProto request =
        DecommissionNodesRequestProto.newBuilder()
        .addAllHosts(nodes)
        .build();
    DecommissionNodesResponseProto response =
        submitRequest(Type.DecommissionNodes,
            builder -> builder.setDecommissionNodesRequest(request))
            .getDecommissionNodesResponse();
    List<DatanodeAdminError> errors = new ArrayList<>();
    for (DatanodeAdminErrorResponseProto e : response.getFailedHostsList()) {
      errors.add(new DatanodeAdminError(e.getHost(), e.getError()));
    }
    return errors;
  }

  /**
   * Attempts to recommission the list of nodes.
   * @param nodes The list of hostnames or hostname:ports to recommission
   * @throws IOException
   */
  @Override
  public List<DatanodeAdminError> recommissionNodes(List<String> nodes)
      throws IOException {
    Preconditions.checkNotNull(nodes);
    RecommissionNodesRequestProto request =
        RecommissionNodesRequestProto.newBuilder()
            .addAllHosts(nodes)
            .build();
    RecommissionNodesResponseProto response =
        submitRequest(Type.RecommissionNodes,
            builder -> builder.setRecommissionNodesRequest(request))
                .getRecommissionNodesResponse();
    List<DatanodeAdminError> errors = new ArrayList<>();
    for (DatanodeAdminErrorResponseProto e : response.getFailedHostsList()) {
      errors.add(new DatanodeAdminError(e.getHost(), e.getError()));
    }
    return errors;
  }

  /**
   * Attempts to put the list of nodes into maintenance mode.
   *
   * @param nodes The list of hostnames or hostname:ports to put into
   *              maintenance
   * @param endInHours A number of hours from now where the nodes will be taken
   *                   out of maintenance automatically. Passing zero will
   *                   allow the nodes to stay in maintenance indefinitely
   * @throws IOException
   */
  @Override
  public List<DatanodeAdminError> startMaintenanceNodes(
      List<String> nodes, int endInHours) throws IOException {
    Preconditions.checkNotNull(nodes);
    StartMaintenanceNodesRequestProto request =
        StartMaintenanceNodesRequestProto.newBuilder()
            .addAllHosts(nodes)
            .setEndInHours(endInHours)
            .build();
    StartMaintenanceNodesResponseProto response =
        submitRequest(Type.StartMaintenanceNodes,
            builder -> builder.setStartMaintenanceNodesRequest(request))
                .getStartMaintenanceNodesResponse();
    List<DatanodeAdminError> errors = new ArrayList<>();
    for (DatanodeAdminErrorResponseProto e : response.getFailedHostsList()) {
      errors.add(new DatanodeAdminError(e.getHost(), e.getError()));
    }
    return errors;
  }

  /**
   * Close a container.
   *
   * @param containerID ID of the container to close
   * @throws IOException in case of any Exception
   */
  @Override
  public void closeContainer(long containerID) throws IOException {
    Preconditions.checkState(containerID >= 0,
        "Container ID cannot be negative");
    SCMCloseContainerRequestProto request = SCMCloseContainerRequestProto
        .newBuilder()
        .setTraceID(TracingUtil.exportCurrentSpan())
        .setContainerID(containerID)
        .build();
    submitRequest(Type.CloseContainer,
        builder -> builder.setScmCloseContainerRequest(request));
  }

  /**
   * Creates a replication pipeline of a specified type.
   *
   * @param replicationType - replication type
   * @param factor          - factor 1 or 3
   * @param nodePool        - optional machine list to build a pipeline.
   */
  @Override
  public Pipeline createReplicationPipeline(HddsProtos.ReplicationType
      replicationType, HddsProtos.ReplicationFactor factor, HddsProtos
      .NodePool nodePool) throws IOException {
    PipelineRequestProto request = PipelineRequestProto.newBuilder()
        .setTraceID(TracingUtil.exportCurrentSpan())
        .setNodePool(nodePool)
        .setReplicationFactor(factor)
        .setReplicationType(replicationType)
        .build();

    PipelineResponseProto response =
        submitRequest(Type.AllocatePipeline,
            builder -> builder.setPipelineRequest(request))
            .getPipelineResponse();
    if (response.getErrorCode() ==
        PipelineResponseProto.Error.success) {
      Preconditions.checkState(response.hasPipeline(), "With success, " +
          "must come a pipeline");
      return Pipeline.getFromProtobuf(response.getPipeline());
    } else {
      String errorMessage = String.format("create replication pipeline " +
              "failed. code : %s Message: %s", response.getErrorCode(),
          response.hasErrorMessage() ? response.getErrorMessage() : "");
      throw new IOException(errorMessage);
    }

  }

  @Override
  public List<Pipeline> listPipelines() throws IOException {
    ListPipelineRequestProto request = ListPipelineRequestProto
        .newBuilder().setTraceID(TracingUtil.exportCurrentSpan())
        .build();

    ListPipelineResponseProto response = submitRequest(Type.ListPipelines,
        builder -> builder.setListPipelineRequest(request))
        .getListPipelineResponse();

    List<Pipeline> list = new ArrayList<>();
    for (HddsProtos.Pipeline pipeline : response.getPipelinesList()) {
      Pipeline fromProtobuf = Pipeline.getFromProtobuf(pipeline);
      list.add(fromProtobuf);
    }
    return list;

  }

  @Override
  public Pipeline getPipeline(HddsProtos.PipelineID pipelineID)
      throws IOException {
    GetPipelineRequestProto request = GetPipelineRequestProto.newBuilder()
            .setPipelineID(pipelineID)
            .setTraceID(TracingUtil.exportCurrentSpan())
            .build();
    GetPipelineResponseProto response = submitRequest(Type.GetPipeline,
        builder -> builder.setGetPipelineRequest(request))
        .getGetPipelineResponse();

    return Pipeline.getFromProtobuf(response.getPipeline());
  }

  @Override
  public void activatePipeline(HddsProtos.PipelineID pipelineID)
      throws IOException {
    ActivatePipelineRequestProto request =
        ActivatePipelineRequestProto.newBuilder()
            .setTraceID(TracingUtil.exportCurrentSpan())
            .setPipelineID(pipelineID)
            .build();
    submitRequest(Type.ActivatePipeline,
        builder -> builder.setActivatePipelineRequest(request));

  }

  @Override
  public void deactivatePipeline(HddsProtos.PipelineID pipelineID)
      throws IOException {

    DeactivatePipelineRequestProto request =
        DeactivatePipelineRequestProto.newBuilder()
            .setTraceID(TracingUtil.exportCurrentSpan())
            .setPipelineID(pipelineID)
            .build();
    submitRequest(Type.DeactivatePipeline,
        builder -> builder.setDeactivatePipelineRequest(request));
  }

  @Override
  public void closePipeline(HddsProtos.PipelineID pipelineID)
      throws IOException {

    ClosePipelineRequestProto request =
        ClosePipelineRequestProto.newBuilder()
            .setTraceID(TracingUtil.exportCurrentSpan())
            .setPipelineID(pipelineID)
            .build();
    submitRequest(Type.ClosePipeline,
        builder -> builder.setClosePipelineRequest(request));

  }

  @Override
  public ScmInfo getScmInfo() throws IOException {
    HddsProtos.GetScmInfoRequestProto request =
        HddsProtos.GetScmInfoRequestProto.newBuilder()
            .setTraceID(TracingUtil.exportCurrentSpan())
            .build();

    GetScmInfoResponseProto resp = submitRequest(Type.GetScmInfo,
        builder -> builder.setGetScmInfoRequest(request))
        .getGetScmInfoResponse();
    ScmInfo.Builder builder = new ScmInfo.Builder()
        .setClusterId(resp.getClusterId())
        .setScmId(resp.getScmId())
        .setRatisPeerRoles(resp.getPeerRolesList());

    return builder.build();

  }

  @Override
  public int resetDeletedBlockRetryCount(List<Long> txIDs)
      throws IOException {
    ResetDeletedBlockRetryCountRequestProto request =
        ResetDeletedBlockRetryCountRequestProto.newBuilder()
            .addAllTransactionId(txIDs)
            .build();
    return submitRequest(Type.ResetDeletedBlockRetryCount,
        builder -> builder.setResetDeletedBlockRetryCountRequest(request)).
        getResetDeletedBlockRetryCountResponse().getResetCount();
  }

  /**
   * Check if SCM is in safe mode.
   *
   * @return Returns true if SCM is in safe mode else returns false.
   */
  @Override
  public boolean inSafeMode() throws IOException {
    InSafeModeRequestProto request =
        InSafeModeRequestProto.getDefaultInstance();

    return submitRequest(Type.InSafeMode,
        builder -> builder.setInSafeModeRequest(request))
        .getInSafeModeResponse().getInSafeMode();

  }

  @Override
  public Map<String, Pair<Boolean, String>> getSafeModeRuleStatuses()
      throws IOException {
    GetSafeModeRuleStatusesRequestProto request =
        GetSafeModeRuleStatusesRequestProto.getDefaultInstance();
    GetSafeModeRuleStatusesResponseProto response =
        submitRequest(Type.GetSafeModeRuleStatuses,
            builder -> builder.setGetSafeModeRuleStatusesRequest(request))
            .getGetSafeModeRuleStatusesResponse();
    Map<String, Pair<Boolean, String>> map = new HashMap();
    for (SafeModeRuleStatusProto statusProto :
        response.getSafeModeRuleStatusesProtoList()) {
      map.put(statusProto.getRuleName(),
          Pair.of(statusProto.getValidate(), statusProto.getStatusText()));
    }
    return map;
  }

  /**
   * Force SCM out of Safe mode.
   *
   * @return returns true if operation is successful.
   */
  @Override
  public boolean forceExitSafeMode() throws IOException {
    ForceExitSafeModeRequestProto request =
        ForceExitSafeModeRequestProto.getDefaultInstance();
    ForceExitSafeModeResponseProto resp =
        submitRequest(Type.ForceExitSafeMode,
            builder -> builder.setForceExitSafeModeRequest(request))
            .getForceExitSafeModeResponse();

    return resp.getExitedSafeMode();

  }

  @Override
  public void startReplicationManager() throws IOException {

    StartReplicationManagerRequestProto request =
        StartReplicationManagerRequestProto.getDefaultInstance();
    submitRequest(Type.StartReplicationManager,
        builder -> builder.setStartReplicationManagerRequest(request));

  }

  @Override
  public void stopReplicationManager() throws IOException {

    StopReplicationManagerRequestProto request =
        StopReplicationManagerRequestProto.getDefaultInstance();
    submitRequest(Type.StopReplicationManager,
        builder -> builder.setStopReplicationManagerRequest(request));

  }

  @Override
  public boolean getReplicationManagerStatus() throws IOException {

    ReplicationManagerStatusRequestProto request =
        ReplicationManagerStatusRequestProto.getDefaultInstance();
    ReplicationManagerStatusResponseProto response =
        submitRequest(Type.GetReplicationManagerStatus,
            builder -> builder.setSeplicationManagerStatusRequest(request))
            .getReplicationManagerStatusResponse();
    return response.getIsRunning();

  }

  @Override
  public ReplicationManagerReport getReplicationManagerReport()
      throws IOException {
    ReplicationManagerReportRequestProto request =
        ReplicationManagerReportRequestProto.newBuilder()
            .setTraceID(TracingUtil.exportCurrentSpan())
            .build();
    ReplicationManagerReportResponseProto response =
        submitRequest(Type.GetReplicationManagerReport,
            builder -> builder.setReplicationManagerReportRequest(request))
        .getGetReplicationManagerReportResponse();
    return ReplicationManagerReport.fromProtobuf(response.getReport());
  }

  @Override
  public StartContainerBalancerResponseProto startContainerBalancer(
      Optional<Double> threshold, Optional<Integer> iterations,
      Optional<Integer> maxDatanodesPercentageToInvolvePerIteration,
      Optional<Long> maxSizeToMovePerIterationInGB,
      Optional<Long> maxSizeEnteringTargetInGB,
      Optional<Long> maxSizeLeavingSourceInGB) throws IOException {
    StartContainerBalancerRequestProto.Builder builder =
        StartContainerBalancerRequestProto.newBuilder();
    builder.setTraceID(TracingUtil.exportCurrentSpan());

    //make balancer configuration optional
    if (threshold.isPresent()) {
      double tsd = threshold.get();
      Preconditions.checkState(tsd >= 0.0D && tsd < 100D,
          "threshold should be specified in range [0.0, 100.0).");
      builder.setThreshold(tsd);
    }
    if (maxSizeToMovePerIterationInGB.isPresent()) {
      long mstm = maxSizeToMovePerIterationInGB.get();
      Preconditions.checkState(mstm > 0,
          "maxSizeToMovePerIterationInGB must be positive.");
      builder.setMaxSizeToMovePerIterationInGB(mstm);
    }
    if (maxDatanodesPercentageToInvolvePerIteration.isPresent()) {
      int mdti = maxDatanodesPercentageToInvolvePerIteration.get();
      Preconditions.checkState(mdti >= 0,
          "maxDatanodesPercentageToInvolvePerIteration must be " +
              "greater than equal to zero.");
      Preconditions.checkState(mdti <= 100,
          "maxDatanodesPercentageToInvolvePerIteration must be " +
              "lesser than equal to hundred.");
      builder.setMaxDatanodesPercentageToInvolvePerIteration(mdti);
    }
    if (iterations.isPresent()) {
      int i = iterations.get();
      Preconditions.checkState(i > 0 || i == -1,
          "number of iterations must be positive or" +
              " -1 (for running container balancer infinitely).");
      builder.setIterations(i);
    }

    if (maxSizeEnteringTargetInGB.isPresent()) {
      long mset = maxSizeEnteringTargetInGB.get();
      Preconditions.checkState(mset > 0,
          "maxSizeEnteringTargetInGB must be positive.");
      builder.setMaxSizeEnteringTargetInGB(mset);
    }

    if (maxSizeLeavingSourceInGB.isPresent()) {
      long msls = maxSizeLeavingSourceInGB.get();
      Preconditions.checkState(msls > 0,
          "maxSizeLeavingSourceInGB must be positive.");
      builder.setMaxSizeLeavingSourceInGB(msls);
    }

    StartContainerBalancerRequestProto request = builder.build();
    return submitRequest(Type.StartContainerBalancer,
        builder1 -> builder1.setStartContainerBalancerRequest(request))
        .getStartContainerBalancerResponse();
  }

  @Override
  public void stopContainerBalancer() throws IOException {

    StopContainerBalancerRequestProto request =
        StopContainerBalancerRequestProto.getDefaultInstance();
    submitRequest(Type.StopContainerBalancer,
        builder -> builder.setStopContainerBalancerRequest(request));

  }

  @Override
  public boolean getContainerBalancerStatus() throws IOException {

    ContainerBalancerStatusRequestProto request =
        ContainerBalancerStatusRequestProto.getDefaultInstance();
    ContainerBalancerStatusResponseProto response =
        submitRequest(Type.GetContainerBalancerStatus,
            builder -> builder.setContainerBalancerStatusRequest(request))
            .getContainerBalancerStatusResponse();
    return response.getIsRunning();

  }

  /**
   * Builds request for datanode usage information and receives response.
   *
   * @param ipaddress Address String
   * @param uuid UUID String
   * @return List of DatanodeUsageInfoProto. Each element contains info such as
   * capacity, SCMUsed, and remaining space.
   * @throws IOException
   */
  @Override
  public List<HddsProtos.DatanodeUsageInfoProto> getDatanodeUsageInfo(
      String ipaddress, String uuid, int clientVersion) throws IOException {

    DatanodeUsageInfoRequestProto request =
        DatanodeUsageInfoRequestProto.newBuilder()
            .setIpaddress(ipaddress)
            .setUuid(uuid)
            .build();

    DatanodeUsageInfoResponseProto response =
        submitRequest(Type.DatanodeUsageInfo,
            builder -> builder.setDatanodeUsageInfoRequest(request))
            .getDatanodeUsageInfoResponse();
    return response.getInfoList();
  }

  /**
   * Get usage information of most or least used datanodes.
   *
   * @param mostUsed true if most used, false if least used
   * @param count Integer number of nodes to get info for
   * @return List of DatanodeUsageInfoProto. Each element contains info such as
   * capacity, SCMUsed, and remaining space.
   * @throws IOException
   */
  @Override
  public List<HddsProtos.DatanodeUsageInfoProto> getDatanodeUsageInfo(
      boolean mostUsed, int count, int clientVersion) throws IOException {
    DatanodeUsageInfoRequestProto request =
        DatanodeUsageInfoRequestProto.newBuilder()
            .setMostUsed(mostUsed)
            .setCount(count)
            .build();

    DatanodeUsageInfoResponseProto response =
        submitRequest(Type.DatanodeUsageInfo,
            builder -> builder.setDatanodeUsageInfoRequest(request))
        .getDatanodeUsageInfoResponse();

    return response.getInfoList();
  }

  @Override
  public StatusAndMessages finalizeScmUpgrade(String upgradeClientID)
      throws IOException {
    FinalizeScmUpgradeRequestProto req = FinalizeScmUpgradeRequestProto.
        newBuilder()
        .setUpgradeClientId(upgradeClientID)
        .build();

    FinalizeScmUpgradeResponseProto response =
        submitRequest(Type.FinalizeScmUpgrade,
            builder -> builder.setFinalizeScmUpgradeRequest(req))
            .getFinalizeScmUpgradeResponse();

    UpgradeFinalizationStatus status = response.getStatus();
    return new StatusAndMessages(
        UpgradeFinalizer.Status.valueOf(status.getStatus().name()),
        status.getMessagesList());
  }

  @Override
  public StatusAndMessages queryUpgradeFinalizationProgress(
      String upgradeClientID, boolean force, boolean readonly)
      throws IOException {
    QueryUpgradeFinalizationProgressRequestProto req =
        QueryUpgradeFinalizationProgressRequestProto.
            newBuilder()
            .setUpgradeClientId(upgradeClientID)
            .setTakeover(force)
            .setReadonly(readonly)
            .build();

    QueryUpgradeFinalizationProgressResponseProto response =
        submitRequest(Type.QueryUpgradeFinalizationProgress,
            builder -> builder.setQueryUpgradeFinalizationProgressRequest(req))
            .getQueryUpgradeFinalizationProgressResponse();

    UpgradeFinalizationStatus status = response.getStatus();
    return new StatusAndMessages(
        UpgradeFinalizer.Status.valueOf(status.getStatus().name()),
        status.getMessagesList());
  }

  public Token<?> getContainerToken(
      ContainerID containerID) throws IOException {
    GetContainerTokenRequestProto request =
        GetContainerTokenRequestProto.newBuilder()
            .setContainerID(containerID.getProtobuf())
        .build();

    GetContainerTokenResponseProto response =
        submitRequest(Type.GetContainerToken,
            builder -> builder.setContainerTokenRequest(request))
        .getContainerTokenResponse();
    return OzonePBHelper.tokenFromProto(response.getToken());
  }

  @Override
  public long getContainerCount() throws IOException {
    GetContainerCountRequestProto request =
        GetContainerCountRequestProto.newBuilder().build();

    GetContainerCountResponseProto response =
        submitRequest(Type.GetContainerCount,
          builder -> builder.setGetContainerCountRequest(request))
        .getGetContainerCountResponse();
    return response.getContainerCount();
  }

  @Override
<<<<<<< HEAD
=======
  public long getContainerCount(HddsProtos.LifeCycleState state)
      throws IOException {
    GetContainerCountRequestProto request =
        GetContainerCountRequestProto.newBuilder().build();

    GetContainerCountResponseProto response =
        submitRequest(Type.GetClosedContainerCount,
            builder -> builder.setGetContainerCountRequest(request))
            .getGetContainerCountResponse();
    return response.getContainerCount();
  }

>>>>>>> 6ae2da82
  public List<HddsProtos.DatanodeDiskBalancerInfoProto> getDiskBalancerReport(
      int count, int clientVersion) throws IOException {
    DatanodeDiskBalancerInfoRequestProto request =
        DatanodeDiskBalancerInfoRequestProto.newBuilder()
            .setInfoType(DatanodeDiskBalancerInfoType.report)
            .setCount(count)
            .build();

    DatanodeDiskBalancerInfoResponseProto response =
        submitRequest(Type.DatanodeDiskBalancerInfo,
            builder -> builder.setDatanodeDiskBalancerInfoRequest(request))
            .getDatanodeDiskBalancerInfoResponse();

    return response.getInfoList();
  }

  @Override
  public List<HddsProtos.DatanodeDiskBalancerInfoProto> getDiskBalancerStatus(
      Optional<List<String>> hosts,
      Optional<HddsProtos.DiskBalancerRunningStatus> status,
      int clientVersion) throws IOException {
    DatanodeDiskBalancerInfoRequestProto.Builder requestBuilder =
        DatanodeDiskBalancerInfoRequestProto.newBuilder()
            .setInfoType(DatanodeDiskBalancerInfoType.status);
    hosts.ifPresent(requestBuilder::addAllHosts);
    status.ifPresent(requestBuilder::setStatus);
    DatanodeDiskBalancerInfoRequestProto request = requestBuilder.build();

    DatanodeDiskBalancerInfoResponseProto response =
        submitRequest(Type.DatanodeDiskBalancerInfo,
            builder -> builder.setDatanodeDiskBalancerInfoRequest(request))
            .getDatanodeDiskBalancerInfoResponse();

    return response.getInfoList();
  }

  @Override
  public List<DatanodeAdminError> startDiskBalancer(Optional<Double> threshold,
      Optional<Long> bandwidthInMB, Optional<Integer> parallelThread,
      Optional<List<String>> hosts) throws IOException {
    HddsProtos.DiskBalancerConfigurationProto.Builder confBuilder =
        HddsProtos.DiskBalancerConfigurationProto.newBuilder();
    threshold.ifPresent(confBuilder::setThreshold);
    bandwidthInMB.ifPresent(confBuilder::setDiskBandwidthInMB);
    parallelThread.ifPresent(confBuilder::setParallelThread);

    DatanodeDiskBalancerOpRequestProto.Builder requestBuilder =
        DatanodeDiskBalancerOpRequestProto.newBuilder()
<<<<<<< HEAD
            .setOpType(HddsProtos.DatanodeDiskBalancerOpType.start)
=======
            .setOpType(DatanodeDiskBalancerOpType.start)
>>>>>>> 6ae2da82
            .setConf(confBuilder);
    hosts.ifPresent(requestBuilder::addAllHosts);

    DatanodeDiskBalancerOpResponseProto response =
        submitRequest(Type.DatanodeDiskBalancerOp,
            builder -> builder.setDatanodeDiskBalancerOpRequest(
                requestBuilder.build()))
            .getDatanodeDiskBalancerOpResponse();

    List<DatanodeAdminError> errors = new ArrayList<>();
    for (DatanodeAdminErrorResponseProto e : response.getFailedHostsList()) {
      errors.add(new DatanodeAdminError(e.getHost(), e.getError()));
    }
    return errors;
  }

  @Override
  public List<DatanodeAdminError> stopDiskBalancer(Optional<List<String>> hosts)
      throws IOException {
    DatanodeDiskBalancerOpRequestProto.Builder requestBuilder =
        DatanodeDiskBalancerOpRequestProto.newBuilder()
<<<<<<< HEAD
            .setOpType(HddsProtos.DatanodeDiskBalancerOpType.stop);
=======
            .setOpType(DatanodeDiskBalancerOpType.stop);
>>>>>>> 6ae2da82
    hosts.ifPresent(requestBuilder::addAllHosts);

    DatanodeDiskBalancerOpResponseProto response =
        submitRequest(Type.DatanodeDiskBalancerOp,
            builder -> builder.setDatanodeDiskBalancerOpRequest(
                requestBuilder.build()))
            .getDatanodeDiskBalancerOpResponse();

    List<DatanodeAdminError> errors = new ArrayList<>();
    for (DatanodeAdminErrorResponseProto e : response.getFailedHostsList()) {
      errors.add(new DatanodeAdminError(e.getHost(), e.getError()));
    }
    return errors;
  }

  @Override
  public List<DatanodeAdminError> updateDiskBalancerConfiguration(
      Optional<Double> threshold, Optional<Long> bandwidthInMB,
      Optional<Integer> parallelThread, Optional<List<String>> hosts)
      throws IOException {
    HddsProtos.DiskBalancerConfigurationProto.Builder confBuilder =
        HddsProtos.DiskBalancerConfigurationProto.newBuilder();
    threshold.ifPresent(confBuilder::setThreshold);
    bandwidthInMB.ifPresent(confBuilder::setDiskBandwidthInMB);
    parallelThread.ifPresent(confBuilder::setParallelThread);

    DatanodeDiskBalancerOpRequestProto.Builder requestBuilder =
        DatanodeDiskBalancerOpRequestProto.newBuilder()
<<<<<<< HEAD
            .setOpType(HddsProtos.DatanodeDiskBalancerOpType.update)
=======
            .setOpType(DatanodeDiskBalancerOpType.update)
>>>>>>> 6ae2da82
            .setConf(confBuilder);
    hosts.ifPresent(requestBuilder::addAllHosts);

    DatanodeDiskBalancerOpResponseProto response =
        submitRequest(Type.DatanodeDiskBalancerOp,
            builder -> builder.setDatanodeDiskBalancerOpRequest(
                requestBuilder.build()))
            .getDatanodeDiskBalancerOpResponse();

    List<DatanodeAdminError> errors = new ArrayList<>();
    for (DatanodeAdminErrorResponseProto e : response.getFailedHostsList()) {
      errors.add(new DatanodeAdminError(e.getHost(), e.getError()));
    }
    return errors;
  }

  @Override
  public Object getUnderlyingProxyObject() {
    return rpcProxy;
  }

  @Override
  public void close() {
    RPC.stopProxy(rpcProxy);
  }

  @Override
  public List<ContainerInfo> getListOfContainers(
      long startContainerID, int count, HddsProtos.LifeCycleState state)
      throws IOException {
    return listContainer(startContainerID, count, state);
  }
}<|MERGE_RESOLUTION|>--- conflicted
+++ resolved
@@ -45,10 +45,7 @@
 import org.apache.hadoop.hdds.protocol.proto.StorageContainerLocationProtocolProtos.DatanodeDiskBalancerInfoType;
 import org.apache.hadoop.hdds.protocol.proto.StorageContainerLocationProtocolProtos.DatanodeDiskBalancerInfoRequestProto;
 import org.apache.hadoop.hdds.protocol.proto.StorageContainerLocationProtocolProtos.DatanodeDiskBalancerInfoResponseProto;
-<<<<<<< HEAD
-=======
 import org.apache.hadoop.hdds.protocol.proto.StorageContainerLocationProtocolProtos.DatanodeDiskBalancerOpType;
->>>>>>> 6ae2da82
 import org.apache.hadoop.hdds.protocol.proto.StorageContainerLocationProtocolProtos.DatanodeDiskBalancerOpRequestProto;
 import org.apache.hadoop.hdds.protocol.proto.StorageContainerLocationProtocolProtos.DatanodeDiskBalancerOpResponseProto;
 import org.apache.hadoop.hdds.protocol.proto.StorageContainerLocationProtocolProtos.DeactivatePipelineRequestProto;
@@ -1028,8 +1025,6 @@
   }
 
   @Override
-<<<<<<< HEAD
-=======
   public long getContainerCount(HddsProtos.LifeCycleState state)
       throws IOException {
     GetContainerCountRequestProto request =
@@ -1042,7 +1037,6 @@
     return response.getContainerCount();
   }
 
->>>>>>> 6ae2da82
   public List<HddsProtos.DatanodeDiskBalancerInfoProto> getDiskBalancerReport(
       int count, int clientVersion) throws IOException {
     DatanodeDiskBalancerInfoRequestProto request =
@@ -1091,11 +1085,7 @@
 
     DatanodeDiskBalancerOpRequestProto.Builder requestBuilder =
         DatanodeDiskBalancerOpRequestProto.newBuilder()
-<<<<<<< HEAD
             .setOpType(HddsProtos.DatanodeDiskBalancerOpType.start)
-=======
-            .setOpType(DatanodeDiskBalancerOpType.start)
->>>>>>> 6ae2da82
             .setConf(confBuilder);
     hosts.ifPresent(requestBuilder::addAllHosts);
 
@@ -1117,11 +1107,7 @@
       throws IOException {
     DatanodeDiskBalancerOpRequestProto.Builder requestBuilder =
         DatanodeDiskBalancerOpRequestProto.newBuilder()
-<<<<<<< HEAD
             .setOpType(HddsProtos.DatanodeDiskBalancerOpType.stop);
-=======
-            .setOpType(DatanodeDiskBalancerOpType.stop);
->>>>>>> 6ae2da82
     hosts.ifPresent(requestBuilder::addAllHosts);
 
     DatanodeDiskBalancerOpResponseProto response =
@@ -1150,11 +1136,7 @@
 
     DatanodeDiskBalancerOpRequestProto.Builder requestBuilder =
         DatanodeDiskBalancerOpRequestProto.newBuilder()
-<<<<<<< HEAD
             .setOpType(HddsProtos.DatanodeDiskBalancerOpType.update)
-=======
-            .setOpType(DatanodeDiskBalancerOpType.update)
->>>>>>> 6ae2da82
             .setConf(confBuilder);
     hosts.ifPresent(requestBuilder::addAllHosts);
 
