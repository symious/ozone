/**
 * Licensed to the Apache Software Foundation (ASF) under one
 * or more contributor license agreements.  See the NOTICE file
 * distributed with this work for additional information
 * regarding copyright ownership.  The ASF licenses this file
 * to you under the Apache License, Version 2.0 (the
 * "License"); you may not use this file except in compliance
 * with the License.  You may obtain a copy of the License at
 * <p>
 * http://www.apache.org/licenses/LICENSE-2.0
 * <p>
 * Unless required by applicable law or agreed to in writing, software
 * distributed under the License is distributed on an "AS IS" BASIS,
 * WITHOUT WARRANTIES OR CONDITIONS OF ANY KIND, either express or implied.
 * See the License for the specific language governing permissions and
 * limitations under the License.
 */

package org.apache.hadoop.ozone.om.request.key;

import javax.annotation.Nonnull;
import javax.annotation.Nullable;
import java.io.IOException;
import java.security.GeneralSecurityException;
import java.security.PrivilegedExceptionAction;
import java.util.ArrayList;
import java.util.Collections;
import java.util.EnumSet;
import java.util.List;
import java.util.Map;

import com.google.common.base.Optional;
import com.google.common.base.Preconditions;
import org.apache.commons.lang3.tuple.Pair;
import org.apache.hadoop.hdds.client.ReplicationConfig;
import org.apache.hadoop.hdds.utils.db.cache.CacheKey;
import org.apache.hadoop.ozone.OzoneAcl;
import org.apache.hadoop.ozone.OzoneConsts;
import org.apache.hadoop.ozone.om.PrefixManager;
import org.apache.hadoop.ozone.om.ResolvedBucket;
import org.apache.hadoop.ozone.om.helpers.BucketEncryptionKeyInfo;
import org.apache.hadoop.ozone.om.helpers.KeyValueUtil;
import org.apache.hadoop.ozone.om.helpers.OmBucketInfo;
import org.apache.hadoop.ozone.om.helpers.OmKeyInfo;
import org.apache.hadoop.ozone.om.helpers.OmKeyLocationInfo;
import org.apache.hadoop.ozone.om.helpers.OmKeyLocationInfoGroup;
import org.apache.hadoop.ozone.om.helpers.OmPrefixInfo;
import org.apache.hadoop.ozone.om.helpers.OmVolumeArgs;
import org.apache.hadoop.ozone.om.helpers.OzoneAclUtil;
import org.apache.hadoop.ozone.om.helpers.BucketLayout;
import org.apache.hadoop.ozone.om.request.file.OMFileRequest;
import org.apache.hadoop.ozone.protocolPB.OMPBHelper;
import org.apache.hadoop.ozone.security.acl.IAccessAuthorizer;
import org.apache.hadoop.ozone.security.acl.OzoneObj;
import org.slf4j.Logger;
import org.slf4j.LoggerFactory;

import org.apache.hadoop.crypto.key.KeyProviderCryptoExtension
    .EncryptedKeyVersion;
import org.apache.hadoop.fs.FileEncryptionInfo;
import org.apache.hadoop.hdds.client.BlockID;
import org.apache.hadoop.hdds.scm.container.common.helpers.AllocatedBlock;
import org.apache.hadoop.hdds.scm.container.common.helpers.ExcludeList;
import org.apache.hadoop.hdds.scm.exceptions.SCMException;
import org.apache.hadoop.ipc.Server;
import org.apache.hadoop.ozone.om.OMMetadataManager;
import org.apache.hadoop.ozone.om.OzoneManager;
import org.apache.hadoop.ozone.om.ScmClient;
import org.apache.hadoop.ozone.om.exceptions.OMException;
import org.apache.hadoop.ozone.om.request.OMClientRequest;
import org.apache.hadoop.ozone.protocol.proto.OzoneManagerProtocolProtos
    .KeyArgs;
import org.apache.hadoop.ozone.protocol.proto.OzoneManagerProtocolProtos
    .OMRequest;
import org.apache.hadoop.ozone.security.OzoneBlockTokenSecretManager;
import org.apache.hadoop.security.SecurityUtil;
import org.apache.hadoop.security.UserGroupInformation;

import static org.apache.hadoop.hdds.protocol.proto.HddsProtos.BlockTokenSecretProto.AccessModeProto.READ;
import static org.apache.hadoop.hdds.protocol.proto.HddsProtos.BlockTokenSecretProto.AccessModeProto.WRITE;
import static org.apache.hadoop.ozone.OzoneConsts.OZONE_URI_DELIMITER;
import static org.apache.hadoop.ozone.om.exceptions.OMException.ResultCodes
    .BUCKET_NOT_FOUND;
import static org.apache.hadoop.ozone.om.exceptions.OMException.ResultCodes
    .VOLUME_NOT_FOUND;
import static org.apache.hadoop.ozone.om.lock.OzoneManagerLock.Resource.BUCKET_LOCK;
import static org.apache.hadoop.util.Time.monotonicNow;

/**
 * Interface for key write requests.
 */
public abstract class OMKeyRequest extends OMClientRequest {

  private static final Logger LOG = LoggerFactory.getLogger(OMKeyRequest.class);

  private BucketLayout bucketLayout = BucketLayout.DEFAULT;

  public OMKeyRequest(OMRequest omRequest) {
    super(omRequest);
  }

  public OMKeyRequest(OMRequest omRequest, BucketLayout bucketLayoutArg) {
    super(omRequest);
    this.bucketLayout = bucketLayoutArg;
  }

  public BucketLayout getBucketLayout() {
    return bucketLayout;
  }

  protected KeyArgs resolveBucketLink(
      OzoneManager ozoneManager, KeyArgs keyArgs,
      Map<String, String> auditMap) throws IOException {
    ResolvedBucket bucket = ozoneManager.resolveBucketLink(keyArgs, this);
    keyArgs = bucket.update(keyArgs);
    bucket.audit(auditMap);
    return keyArgs;
  }

  /**
   * This methods avoids multiple rpc calls to SCM by allocating multiple blocks
   * in one rpc call.
   * @throws IOException
   */
  @SuppressWarnings("parameternumber")
  protected List< OmKeyLocationInfo > allocateBlock(ScmClient scmClient,
      OzoneBlockTokenSecretManager secretManager,
      ReplicationConfig replicationConfig, ExcludeList excludeList,
      long requestedSize, long scmBlockSize, int preallocateBlocksMax,
      boolean grpcBlockTokenEnabled, String omID) throws IOException {
    int numBlocks = Math.min((int) ((requestedSize - 1) / scmBlockSize + 1),
        preallocateBlocksMax);

    List<OmKeyLocationInfo> locationInfos = new ArrayList<>(numBlocks);
    String remoteUser = getRemoteUser().getShortUserName();
    List<AllocatedBlock> allocatedBlocks;
    try {
<<<<<<< HEAD
      allocatedBlocks = scmClient.getBlockClient()
          .allocateBlock(scmBlockSize, numBlocks, replicationConfig, omID,
              excludeList);
=======
      allocatedBlocks = scmClient.getBlockClient().allocateBlock(scmBlockSize,
          numBlocks, ReplicationConfig.fromProtoTypeAndFactor(replicationType,
              replicationFactor),
          omID, excludeList);
>>>>>>> 937a3d0a
    } catch (SCMException ex) {
      if (ex.getResult()
          .equals(SCMException.ResultCodes.SAFE_MODE_EXCEPTION)) {
        throw new OMException(ex.getMessage(),
            OMException.ResultCodes.SCM_IN_SAFE_MODE);
      }
      throw ex;
    }
    for (AllocatedBlock allocatedBlock : allocatedBlocks) {
      BlockID blockID = new BlockID(allocatedBlock.getBlockID());
      OmKeyLocationInfo.Builder builder = new OmKeyLocationInfo.Builder()
          .setBlockID(blockID)
          .setLength(scmBlockSize)
          .setOffset(0)
          .setPipeline(allocatedBlock.getPipeline());
      if (grpcBlockTokenEnabled) {
        builder.setToken(secretManager.generateToken(remoteUser, blockID,
            EnumSet.of(READ, WRITE), scmBlockSize));
      }
      locationInfos.add(builder.build());
    }
    return locationInfos;
  }

  /* Optimize ugi lookup for RPC operations to avoid a trip through
   * UGI.getCurrentUser which is synch'ed.
   */
  private UserGroupInformation getRemoteUser() throws IOException {
    UserGroupInformation ugi = Server.getRemoteUser();
    return (ugi != null) ? ugi : UserGroupInformation.getCurrentUser();
  }

  /**
   * Validate bucket and volume exists or not.
   * @param omMetadataManager
   * @param volumeName
   * @param bucketName
   * @throws IOException
   */
  public void validateBucketAndVolume(OMMetadataManager omMetadataManager,
      String volumeName, String bucketName)
      throws IOException {
    String bucketKey = omMetadataManager.getBucketKey(volumeName, bucketName);
    // Check if bucket exists
    if (!omMetadataManager.getBucketTable().isExist(bucketKey)) {
      String volumeKey = omMetadataManager.getVolumeKey(volumeName);
      // If the volume also does not exist, we should throw volume not found
      // exception
      if (!omMetadataManager.getVolumeTable().isExist(volumeKey)) {
        throw new OMException("Volume not found " + volumeName,
            VOLUME_NOT_FOUND);
      }

      // if the volume exists but bucket does not exist, throw bucket not found
      // exception
      throw new OMException("Bucket not found " + bucketName, BUCKET_NOT_FOUND);
    }
  }

  // For keys batch delete and rename only
  protected String getVolumeOwner(OMMetadataManager omMetadataManager,
      String volumeName) throws IOException {
    String dbVolumeKey = omMetadataManager.getVolumeKey(volumeName);
    OmVolumeArgs volumeArgs =
        omMetadataManager.getVolumeTable().get(dbVolumeKey);
    if (volumeArgs == null) {
      throw new OMException("Volume not found " + volumeName,
          VOLUME_NOT_FOUND);
    }
    return volumeArgs.getOwnerName();
  }

  protected static Optional<FileEncryptionInfo> getFileEncryptionInfo(
      OzoneManager ozoneManager, OmBucketInfo bucketInfo) throws IOException {
    Optional<FileEncryptionInfo> encInfo = Optional.absent();
    BucketEncryptionKeyInfo ezInfo = bucketInfo.getEncryptionKeyInfo();
    if (ezInfo != null) {
      final String ezKeyName = ezInfo.getKeyName();
      EncryptedKeyVersion edek = generateEDEK(ozoneManager, ezKeyName);
      encInfo = Optional.of(new FileEncryptionInfo(ezInfo.getSuite(),
        ezInfo.getVersion(),
          edek.getEncryptedKeyVersion().getMaterial(),
          edek.getEncryptedKeyIv(), ezKeyName,
          edek.getEncryptionKeyVersionName()));
    }
    return encInfo;
  }

  private static EncryptedKeyVersion generateEDEK(OzoneManager ozoneManager,
      String ezKeyName) throws IOException {
    if (ezKeyName == null) {
      return null;
    }
    long generateEDEKStartTime = monotonicNow();
    EncryptedKeyVersion edek = SecurityUtil.doAsLoginUser(
        new PrivilegedExceptionAction<EncryptedKeyVersion >() {
          @Override
          public EncryptedKeyVersion run() throws IOException {
            try {
              return ozoneManager.getKmsProvider()
                  .generateEncryptedKey(ezKeyName);
            } catch (GeneralSecurityException e) {
              throw new IOException(e);
            }
          }
        });
    long generateEDEKTime = monotonicNow() - generateEDEKStartTime;
    LOG.debug("generateEDEK takes {} ms", generateEDEKTime);
    Preconditions.checkNotNull(edek);
    return edek;
  }

  protected List< OzoneAcl > getAclsForKey(KeyArgs keyArgs,
      OmBucketInfo bucketInfo, PrefixManager prefixManager) {
    List<OzoneAcl> acls = new ArrayList<>();

    if(keyArgs.getAclsList() != null) {
      acls.addAll(OzoneAclUtil.fromProtobuf(keyArgs.getAclsList()));
    }

    // Inherit DEFAULT acls from prefix.
    if(prefixManager != null) {
      List< OmPrefixInfo > prefixList = prefixManager.getLongestPrefixPath(
          OZONE_URI_DELIMITER +
              keyArgs.getVolumeName() + OZONE_URI_DELIMITER +
              keyArgs.getBucketName() + OZONE_URI_DELIMITER +
              keyArgs.getKeyName());

      if(prefixList.size() > 0) {
        // Add all acls from direct parent to key.
        OmPrefixInfo prefixInfo = prefixList.get(prefixList.size() - 1);
        if(prefixInfo  != null) {
          if (OzoneAclUtil.inheritDefaultAcls(acls, prefixInfo.getAcls())) {
            return acls;
          }
        }
      }
    }

    // Inherit DEFAULT acls from bucket only if DEFAULT acls for
    // prefix are not set.
    if (bucketInfo != null) {
      if (OzoneAclUtil.inheritDefaultAcls(acls, bucketInfo.getAcls())) {
        return acls;
      }
    }

    return acls;
  }

  /**
   * Check Acls for the ozone bucket.
   * @param ozoneManager
   * @param volume
   * @param bucket
   * @param key
   * @throws IOException
   */
  protected void checkBucketAcls(OzoneManager ozoneManager, String volume,
      String bucket, String key, IAccessAuthorizer.ACLType aclType)
      throws IOException {
    if (ozoneManager.getAclsEnabled()) {
      checkAcls(ozoneManager, OzoneObj.ResourceType.BUCKET,
          OzoneObj.StoreType.OZONE, aclType,
          volume, bucket, key);
    }
  }

  /**
   * Check Acls for the ozone key.
   * @param ozoneManager
   * @param volume
   * @param bucket
   * @param key
   * @param aclType
   * @param resourceType
   * @throws IOException
   */
  protected void checkKeyAcls(OzoneManager ozoneManager, String volume,
      String bucket, String key, IAccessAuthorizer.ACLType aclType,
      OzoneObj.ResourceType resourceType)
      throws IOException {
    if (ozoneManager.getAclsEnabled()) {
      checkAcls(ozoneManager, resourceType, OzoneObj.StoreType.OZONE, aclType,
          volume, bucket, key);
    }
  }

  /**
   * Check Acls for the ozone key with volumeOwner.
   * @param ozoneManager
   * @param volume
   * @param bucket
   * @param key
   * @param aclType
   * @param resourceType
   * @throws IOException
   */
  @SuppressWarnings("parameternumber")
  protected void checkKeyAcls(OzoneManager ozoneManager, String volume,
      String bucket, String key, IAccessAuthorizer.ACLType aclType,
      OzoneObj.ResourceType resourceType, String volumeOwner)
      throws IOException {
    if (ozoneManager.getAclsEnabled()) {
      checkAcls(ozoneManager, resourceType, OzoneObj.StoreType.OZONE,
          aclType, volume, bucket, key, volumeOwner,
          ozoneManager.getBucketOwner(volume, bucket, aclType, resourceType));
    }
  }

  /**
   * Check ACLs for Ozone Key in OpenKey table
   * if ozone native authorizer is enabled.
   * @param ozoneManager
   * @param volume
   * @param bucket
   * @param key
   * @param aclType
   * @param clientId
   * @throws IOException
   */
  protected void checkKeyAclsInOpenKeyTable(OzoneManager ozoneManager,
      String volume, String bucket, String key,
      IAccessAuthorizer.ACLType aclType, long clientId) throws IOException {
    String keyNameForAclCheck = key;
    // Native authorizer requires client id as part of key name to check
    // write ACL on key. Add client id to key name if ozone native
    // authorizer is configured.
    if (ozoneManager.isNativeAuthorizerEnabled()) {
      keyNameForAclCheck = key + "/" + clientId;
    }

    checkKeyAcls(ozoneManager, volume, bucket, keyNameForAclCheck,
          aclType, OzoneObj.ResourceType.KEY);
  }

  /**
   * Generate EncryptionInfo and set in to newKeyArgs.
   * @param keyArgs
   * @param newKeyArgs
   * @param ozoneManager
   */
  protected void generateRequiredEncryptionInfo(KeyArgs keyArgs,
      KeyArgs.Builder newKeyArgs, OzoneManager ozoneManager)
      throws IOException {

    String volumeName = keyArgs.getVolumeName();
    String bucketName = keyArgs.getBucketName();

    boolean acquireLock = false;
    OMMetadataManager omMetadataManager = ozoneManager.getMetadataManager();

    // When TDE is enabled, we are doing a DB read in pre-execute. As for
    // most of the operations we don't read from DB because of our isLeader
    // semantics. This issue will be solved with implementation of leader
    // leases which provider strong leader semantics in the system.

    // If KMS is not enabled, follow the normal approach of execution of not
    // reading DB in pre-execute.

    OmBucketInfo bucketInfo = null;
    if (ozoneManager.getKmsProvider() != null) {
      try {
        acquireLock = omMetadataManager.getLock().acquireReadLock(
            BUCKET_LOCK, volumeName, bucketName);

        bucketInfo = omMetadataManager.getBucketTable().get(
            omMetadataManager.getBucketKey(volumeName,
                bucketName));

        // If bucket is symlink, resolveBucketLink to figure out real
        // volume/bucket.
        if (bucketInfo.isLink()) {
          ResolvedBucket resolvedBucket = ozoneManager.resolveBucketLink(
              Pair.of(keyArgs.getVolumeName(), keyArgs.getBucketName()));

          bucketInfo = omMetadataManager.getBucketTable().get(
              omMetadataManager.getBucketKey(resolvedBucket.realVolume(),
                  resolvedBucket.realBucket()));
        }

      } finally {
        if (acquireLock) {
          omMetadataManager.getLock().releaseReadLock(
              BUCKET_LOCK, volumeName, bucketName);
        }
      }

      // Don't throw exception of bucket not found when bucketinfo is
      // null. If bucketinfo is null, later when request
      // is submitted and if bucket does not really exist it will fail in
      // applyTransaction step. Why we are doing this is if OM thinks it is
      // the leader, but it is not, we don't want to fail request in this
      // case. As anyway when it submits request to ratis it will fail with
      // not leader exception, and client will retry on correct leader and
      // request will be executed.

      if (bucketInfo != null) {
        Optional<FileEncryptionInfo> encryptionInfo =
            getFileEncryptionInfo(ozoneManager, bucketInfo);
        if (encryptionInfo.isPresent()) {
          newKeyArgs.setFileEncryptionInfo(
              OMPBHelper.convert(encryptionInfo.get()));
        }
      }
    }
  }

  protected void getFileEncryptionInfoForMpuKey(KeyArgs keyArgs,
      KeyArgs.Builder newKeyArgs, OzoneManager ozoneManager)
      throws IOException {

    String volumeName = keyArgs.getVolumeName();
    String bucketName = keyArgs.getBucketName();

    boolean acquireLock = false;
    OMMetadataManager omMetadataManager = ozoneManager.getMetadataManager();

    if (ozoneManager.getKmsProvider() != null) {
      acquireLock = omMetadataManager.getLock().acquireReadLock(
          BUCKET_LOCK, volumeName, bucketName);
      try {
        ResolvedBucket resolvedBucket = ozoneManager.resolveBucketLink(
            Pair.of(keyArgs.getVolumeName(), keyArgs.getBucketName()));
        OmKeyInfo omKeyInfo =
            omMetadataManager.getOpenKeyTable(getBucketLayout()).get(
                omMetadataManager.getMultipartKey(resolvedBucket.realVolume(),
                    resolvedBucket.realBucket(), keyArgs.getKeyName(),
                    keyArgs.getMultipartUploadID()));
        if (omKeyInfo != null && omKeyInfo.getFileEncryptionInfo() != null) {
          newKeyArgs.setFileEncryptionInfo(
              OMPBHelper.convert(omKeyInfo.getFileEncryptionInfo()));
        }
      } finally {
        if (acquireLock) {
          omMetadataManager.getLock()
              .releaseReadLock(BUCKET_LOCK, volumeName, bucketName);
        }
      }
    }
  }

  /**
   * Get FileEncryptionInfoProto from KeyArgs.
   * @param keyArgs
   * @return
   */
  protected FileEncryptionInfo getFileEncryptionInfo(KeyArgs keyArgs) {
    FileEncryptionInfo encryptionInfo = null;
    if (keyArgs.hasFileEncryptionInfo()) {
      encryptionInfo = OMPBHelper.convert(keyArgs.getFileEncryptionInfo());
    }
    return encryptionInfo;
  }

  /**
   * Check bucket quota in bytes.
   * @param omBucketInfo
   * @param allocateSize
   * @throws IOException
   */
  protected void checkBucketQuotaInBytes(OmBucketInfo omBucketInfo,
      long allocateSize) throws IOException {
    if (omBucketInfo.getQuotaInBytes() > OzoneConsts.QUOTA_RESET) {
      long usedBytes = omBucketInfo.getUsedBytes();
      long quotaInBytes = omBucketInfo.getQuotaInBytes();
      if (quotaInBytes - usedBytes < allocateSize) {
        throw new OMException("The DiskSpace quota of bucket:"
            + omBucketInfo.getBucketName() + "exceeded: quotaInBytes: "
            + quotaInBytes + " Bytes but diskspace consumed: " + (usedBytes
            + allocateSize) + " Bytes.",
            OMException.ResultCodes.QUOTA_EXCEEDED);
      }
    }
  }

  /**
   * Check namespace quota.
   */
  protected void checkBucketQuotaInNamespace(OmBucketInfo omBucketInfo,
      long allocatedNamespace) throws IOException {
    if (omBucketInfo.getQuotaInNamespace() > OzoneConsts.QUOTA_RESET) {
      long usedNamespace = omBucketInfo.getUsedNamespace();
      long quotaInNamespace = omBucketInfo.getQuotaInNamespace();
      long toUseNamespaceInTotal = usedNamespace + allocatedNamespace;
      if (quotaInNamespace < toUseNamespaceInTotal) {
        throw new OMException("The namespace quota of Bucket:"
            + omBucketInfo.getBucketName() + " exceeded: quotaInNamespace: "
            + quotaInNamespace + " but namespace consumed: "
            + toUseNamespaceInTotal + ".",
            OMException.ResultCodes.QUOTA_EXCEEDED);
      }
    }
  }

  /**
   * Check directory exists. If exists return true, else false.
   * @param volumeName
   * @param bucketName
   * @param keyName
   * @param omMetadataManager
   * @throws IOException
   */
  protected boolean checkDirectoryAlreadyExists(String volumeName,
      String bucketName, String keyName, OMMetadataManager omMetadataManager)
      throws IOException {
    if (omMetadataManager.getKeyTable(getBucketLayout()).isExist(
        omMetadataManager.getOzoneDirKey(volumeName, bucketName,
            keyName))) {
      return true;
    }
    return false;
  }

  /**
   * @return the number of bytes used by blocks pointed to by {@code omKeyInfo}.
   */
  protected static long sumBlockLengths(OmKeyInfo omKeyInfo) {
    long bytesUsed = 0;
    int keyFactor = omKeyInfo.getReplicationConfig().getRequiredNodes();

    for (OmKeyLocationInfoGroup group: omKeyInfo.getKeyLocationVersions()) {
      for (OmKeyLocationInfo locationInfo : group.getLocationList()) {
        bytesUsed += locationInfo.getLength() * keyFactor;
      }
    }

    return bytesUsed;
  }

  /**
   * Return bucket info for the specified bucket.
   */
  protected OmBucketInfo getBucketInfo(OMMetadataManager omMetadataManager,
      String volume, String bucket) {
    return omMetadataManager.getBucketTable().getCacheValue(
        new CacheKey<>(omMetadataManager.getBucketKey(volume, bucket)))
        .getCacheValue();
  }

  /**
   * Prepare OmKeyInfo which will be persisted to openKeyTable.
   * @return OmKeyInfo
   * @throws IOException
   */
  @SuppressWarnings("parameternumber")
  protected OmKeyInfo prepareKeyInfo(
          @Nonnull OMMetadataManager omMetadataManager,
          @Nonnull KeyArgs keyArgs, OmKeyInfo dbKeyInfo, long size,
          @Nonnull List<OmKeyLocationInfo> locations,
          @Nullable FileEncryptionInfo encInfo,
          @Nonnull PrefixManager prefixManager,
          @Nullable OmBucketInfo omBucketInfo,
          long transactionLogIndex, long objectID, boolean isRatisEnabled,
          ReplicationConfig replicationConfig)
          throws IOException {

    return prepareFileInfo(omMetadataManager, keyArgs, dbKeyInfo, size,
            locations, encInfo, prefixManager, omBucketInfo, null,
            transactionLogIndex, objectID, isRatisEnabled, replicationConfig);
  }

  /**
   * Prepare OmKeyInfo which will be persisted to openKeyTable.
   * @return OmKeyInfo
   * @throws IOException
   */
  @SuppressWarnings("parameternumber")
  protected OmKeyInfo prepareFileInfo(
          @Nonnull OMMetadataManager omMetadataManager,
          @Nonnull KeyArgs keyArgs, OmKeyInfo dbKeyInfo, long size,
          @Nonnull List<OmKeyLocationInfo> locations,
          @Nullable FileEncryptionInfo encInfo,
          @Nonnull PrefixManager prefixManager,
          @Nullable OmBucketInfo omBucketInfo,
          OMFileRequest.OMPathInfoWithFSO omPathInfo,
          long transactionLogIndex, long objectID,
          boolean isRatisEnabled, ReplicationConfig replicationConfig)
          throws IOException {
    if (keyArgs.getIsMultipartKey()) {
      return prepareMultipartFileInfo(omMetadataManager, keyArgs,
              size, locations, encInfo, prefixManager, omBucketInfo,
              omPathInfo, transactionLogIndex, objectID);
      //TODO args.getMetadata
    }
    if (dbKeyInfo != null) {
      // The key already exist, the new blocks will replace old ones
      // as new versions unless the bucket does not have versioning
      // turned on.
      dbKeyInfo.addNewVersion(locations, false,
              omBucketInfo.getIsVersionEnabled());
      long newSize = size;
      if (omBucketInfo.getIsVersionEnabled()) {
        newSize += dbKeyInfo.getDataSize();
      }
      dbKeyInfo.setDataSize(newSize);
      // The modification time is set in preExecute. Use the same
      // modification time.
      dbKeyInfo.setModificationTime(keyArgs.getModificationTime());
      dbKeyInfo.setUpdateID(transactionLogIndex, isRatisEnabled);
      return dbKeyInfo;
    }

    // the key does not exist, create a new object.
    // Blocks will be appended as version 0.
<<<<<<< HEAD
    return createFileInfo(keyArgs, locations, replicationConfig,
=======
    return createFileInfo(keyArgs, locations,
            ReplicationConfig.fromProtoTypeAndFactor(
                    keyArgs.getType(), keyArgs.getFactor()),
>>>>>>> 937a3d0a
            keyArgs.getDataSize(), encInfo, prefixManager,
            omBucketInfo, omPathInfo, transactionLogIndex, objectID);
  }

  /**
   * Create OmKeyInfo object.
   * @return OmKeyInfo
   */
  @SuppressWarnings("parameterNumber")
  protected OmKeyInfo createFileInfo(@Nonnull KeyArgs keyArgs,
      @Nonnull List<OmKeyLocationInfo> locations,
      @Nonnull ReplicationConfig replicationConfig,
      long size,
      @Nullable FileEncryptionInfo encInfo,
      @Nonnull PrefixManager prefixManager,
      @Nullable OmBucketInfo omBucketInfo,
      OMFileRequest.OMPathInfoWithFSO omPathInfo,
      long transactionLogIndex, long objectID) {
    OmKeyInfo.Builder builder = new OmKeyInfo.Builder();
    builder.setVolumeName(keyArgs.getVolumeName())
            .setBucketName(keyArgs.getBucketName())
            .setKeyName(keyArgs.getKeyName())
            .setOmKeyLocationInfos(Collections.singletonList(
                    new OmKeyLocationInfoGroup(0, locations)))
            .setCreationTime(keyArgs.getModificationTime())
            .setModificationTime(keyArgs.getModificationTime())
            .setDataSize(size)
            .setReplicationConfig(replicationConfig)
            .setFileEncryptionInfo(encInfo)
            .setAcls(getAclsForKey(keyArgs, omBucketInfo, prefixManager))
            .addAllMetadata(KeyValueUtil.getFromProtobuf(
                    keyArgs.getMetadataList()))
            .setUpdateID(transactionLogIndex);
    if (omPathInfo != null) {
      // FileTable metadata format
      objectID = omPathInfo.getLeafNodeObjectId();
      builder.setParentObjectID(omPathInfo.getLastKnownParentId());
      builder.setFileName(omPathInfo.getLeafNodeName());
    }
    builder.setObjectID(objectID);
    return builder.build();
  }

  /**
   * Prepare OmKeyInfo for multi-part upload part key which will be persisted
   * to openKeyTable.
   * @return OmKeyInfo
   * @throws IOException
   */
  @SuppressWarnings("parameternumber")
  private OmKeyInfo prepareMultipartFileInfo(
          @Nonnull OMMetadataManager omMetadataManager,
          @Nonnull KeyArgs args, long size,
          @Nonnull List<OmKeyLocationInfo> locations,
          FileEncryptionInfo encInfo,  @Nonnull PrefixManager prefixManager,
          @Nullable OmBucketInfo omBucketInfo,
          OMFileRequest.OMPathInfoWithFSO omPathInfo,
          @Nonnull long transactionLogIndex, long objectID)
          throws IOException {

    Preconditions.checkArgument(args.getMultipartNumber() > 0,
            "PartNumber Should be greater than zero");
    // When key is multipart upload part key, we should take replication
    // type and replication factor from original key which has done
    // initiate multipart upload. If we have not found any such, we throw
    // error no such multipart upload.
    String uploadID = args.getMultipartUploadID();
    Preconditions.checkNotNull(uploadID);
    String multipartKey = "";
    if (omPathInfo != null) {
      // FileTable metadata format
      multipartKey = omMetadataManager.getMultipartKey(
              omPathInfo.getLastKnownParentId(),
              omPathInfo.getLeafNodeName(), uploadID);
    } else {
      multipartKey = omMetadataManager
              .getMultipartKey(args.getVolumeName(), args.getBucketName(),
                      args.getKeyName(), uploadID);
    }
    OmKeyInfo partKeyInfo =
        omMetadataManager.getOpenKeyTable(getBucketLayout()).get(multipartKey);
    if (partKeyInfo == null) {
      throw new OMException("No such Multipart upload is with specified " +
              "uploadId " + uploadID,
              OMException.ResultCodes.NO_SUCH_MULTIPART_UPLOAD_ERROR);
    }
    // For this upload part we don't need to check in KeyTable. As this
    // is not an actual key, it is a part of the key.
    return createFileInfo(args, locations, partKeyInfo.getReplicationConfig(),
            size, encInfo, prefixManager, omBucketInfo, omPathInfo,
            transactionLogIndex, objectID);
  }
}<|MERGE_RESOLUTION|>--- conflicted
+++ resolved
@@ -135,16 +135,9 @@
     String remoteUser = getRemoteUser().getShortUserName();
     List<AllocatedBlock> allocatedBlocks;
     try {
-<<<<<<< HEAD
       allocatedBlocks = scmClient.getBlockClient()
           .allocateBlock(scmBlockSize, numBlocks, replicationConfig, omID,
               excludeList);
-=======
-      allocatedBlocks = scmClient.getBlockClient().allocateBlock(scmBlockSize,
-          numBlocks, ReplicationConfig.fromProtoTypeAndFactor(replicationType,
-              replicationFactor),
-          omID, excludeList);
->>>>>>> 937a3d0a
     } catch (SCMException ex) {
       if (ex.getResult()
           .equals(SCMException.ResultCodes.SAFE_MODE_EXCEPTION)) {
@@ -650,13 +643,7 @@
 
     // the key does not exist, create a new object.
     // Blocks will be appended as version 0.
-<<<<<<< HEAD
     return createFileInfo(keyArgs, locations, replicationConfig,
-=======
-    return createFileInfo(keyArgs, locations,
-            ReplicationConfig.fromProtoTypeAndFactor(
-                    keyArgs.getType(), keyArgs.getFactor()),
->>>>>>> 937a3d0a
             keyArgs.getDataSize(), encInfo, prefixManager,
             omBucketInfo, omPathInfo, transactionLogIndex, objectID);
   }
