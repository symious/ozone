--- conflicted
+++ resolved
@@ -610,15 +610,6 @@
         populateContainerStats(container, UnHealthyContainerStates.OVER_REPLICATED, unhealthyContainerStateStatsMap);
       }
 
-      if (container.isMisReplicated()) {
-        boolean shouldAddRecord = !recordForStateExists.contains(UnHealthyContainerStates.MIS_REPLICATED.toString());
-        if (shouldAddRecord) {
-          records.add(recordForState(container, UnHealthyContainerStates.MIS_REPLICATED, time));
-        }
-        populateContainerStats(container, UnHealthyContainerStates.MIS_REPLICATED, unhealthyContainerStateStatsMap);
-      }
-<<<<<<< HEAD
-
       if (container.isDataChecksumMismatched()
               && !recordForStateExists.contains(
               UnHealthyContainerStates.REPLICA_MISMATCH.toString())) {
@@ -629,8 +620,13 @@
                 unhealthyContainerStateStatsMap);
       }
 
-=======
->>>>>>> 5c5db8e9
+      if (container.isMisReplicated()) {
+        boolean shouldAddRecord = !recordForStateExists.contains(UnHealthyContainerStates.MIS_REPLICATED.toString());
+        if (shouldAddRecord) {
+          records.add(recordForState(container, UnHealthyContainerStates.MIS_REPLICATED, time));
+        }
+        populateContainerStats(container, UnHealthyContainerStates.MIS_REPLICATED, unhealthyContainerStateStatsMap);
+      }
       return records;
     }
 
