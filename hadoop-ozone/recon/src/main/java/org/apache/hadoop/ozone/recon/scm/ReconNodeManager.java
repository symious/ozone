/*
 * Licensed to the Apache Software Foundation (ASF) under one
 * or more contributor license agreements.  See the NOTICE file
 * distributed with this work for additional information
 * regarding copyright ownership.  The ASF licenses this file
 * to you under the Apache License, Version 2.0 (the
 * "License"); you may not use this file except in compliance
 * with the License.  You may obtain a copy of the License at
 * <p>
 * http://www.apache.org/licenses/LICENSE-2.0
 * <p>
 * Unless required by applicable law or agreed to in writing, software
 * distributed under the License is distributed on an "AS IS" BASIS,
 * WITHOUT WARRANTIES OR CONDITIONS OF ANY KIND, either express or implied.
 * See the License for the specific language governing permissions and
 * limitations under the License.
 */

package org.apache.hadoop.ozone.recon.scm;

import java.io.IOException;
import java.util.ArrayList;
import java.util.HashMap;
import java.util.List;
import java.util.Map;
import java.util.Set;
import java.util.UUID;

import org.apache.hadoop.hdds.conf.OzoneConfiguration;
import org.apache.hadoop.hdds.protocol.DatanodeDetails;
import org.apache.hadoop.hdds.protocol.proto.StorageContainerDatanodeProtocolProtos.LayoutVersionProto;
import org.apache.hadoop.hdds.protocol.proto.HddsProtos;
import org.apache.hadoop.hdds.protocol.proto.StorageContainerDatanodeProtocolProtos.SCMCommandProto.Type;
import org.apache.hadoop.hdds.protocol.proto.StorageContainerDatanodeProtocolProtos.SCMVersionRequestProto;
import org.apache.hadoop.hdds.scm.ha.SCMContext;
import org.apache.hadoop.hdds.scm.net.NetworkTopology;
import org.apache.hadoop.hdds.scm.node.NodeStatus;
import org.apache.hadoop.hdds.scm.node.SCMNodeManager;
import org.apache.hadoop.hdds.scm.node.states.NodeNotFoundException;
import org.apache.hadoop.hdds.scm.server.SCMStorageConfig;
import org.apache.hadoop.hdds.server.events.EventPublisher;
import org.apache.hadoop.hdds.upgrade.HDDSLayoutVersionManager;
import org.apache.hadoop.hdds.utils.db.Table;
import org.apache.hadoop.hdds.utils.db.TableIterator;
import org.apache.hadoop.ozone.protocol.VersionResponse;
import org.apache.hadoop.ozone.protocol.commands.CommandForDatanode;
import org.apache.hadoop.ozone.protocol.commands.ReregisterCommand;
import org.apache.hadoop.ozone.protocol.commands.SCMCommand;
import org.apache.hadoop.util.Time;

import com.google.common.collect.ImmutableSet;

import static java.util.stream.Collectors.toList;
import static org.apache.hadoop.hdds.protocol.proto.StorageContainerDatanodeProtocolProtos.SCMCommandProto.Type.reregisterCommand;

import org.slf4j.Logger;
import org.slf4j.LoggerFactory;

/**
 * Recon SCM's Node manager that includes persistence.
 */
public class ReconNodeManager extends SCMNodeManager {

  public static final Logger LOG = LoggerFactory
      .getLogger(ReconNodeManager.class);

  private Table<UUID, DatanodeDetails> nodeDB;
  private static final Set<Type> ALLOWED_COMMANDS =
      ImmutableSet.of(reregisterCommand);

  /**
   * Map that contains mapping between datanodes
   * and their last heartbeat time.
   */
  private Map<UUID, Long> datanodeHeartbeatMap = new HashMap<>();
  private Map<UUID, Integer> nodeSignatureCache = new HashMap<>();

  public ReconNodeManager(OzoneConfiguration conf,
                          SCMStorageConfig scmStorageConfig,
                          EventPublisher eventPublisher,
                          NetworkTopology networkTopology,
                          Table<UUID, DatanodeDetails> nodeDB,
                          HDDSLayoutVersionManager scmLayoutVersionManager) {
    super(conf, scmStorageConfig, eventPublisher, networkTopology,
        SCMContext.emptyContext(), scmLayoutVersionManager);
    this.nodeDB = nodeDB;
    loadExistingNodes();
  }

  private void loadExistingNodes() {
    try {
      int nodeCount = 0;
      TableIterator<UUID, ? extends Table.KeyValue<UUID, DatanodeDetails>>
          iterator = nodeDB.iterator();
      while (iterator.hasNext()) {
        DatanodeDetails datanodeDetails = iterator.next().getValue();
        register(datanodeDetails, null, null,
            LayoutVersionProto.newBuilder()
                .setMetadataLayoutVersion(
                    HDDSLayoutVersionManager.maxLayoutVersion())
                .setSoftwareLayoutVersion(
                    HDDSLayoutVersionManager.maxLayoutVersion())
                .build());
        nodeCount++;
      }
      LOG.info("Loaded {} nodes from node DB.", nodeCount);
    } catch (IOException ioEx) {
      LOG.error("Exception while loading existing nodes.", ioEx);
    }
  }

  @Override
  public VersionResponse getVersion(SCMVersionRequestProto versionRequest) {
    return VersionResponse.newBuilder()
        .setVersion(0)
        .build();
  }

  /**
   * Add a new new node to the NodeDB. Must be called after register.
   * @param datanodeDetails Datanode details.
   */
  public void addNodeToDB(DatanodeDetails datanodeDetails) throws IOException {
    nodeDB.put(datanodeDetails.getUuid(), datanodeDetails);
    nodeSignatureCache.put(datanodeDetails.getUuid(),
        datanodeDetails.getSignature());
    LOG.info("Adding new node {} to Node DB.", datanodeDetails.getUuid());
  }

  /**
   * Returns the last heartbeat time of the given node.
   *
   * @param datanodeDetails DatanodeDetails
   * @return last heartbeat time
   */
  public long getLastHeartbeat(DatanodeDetails datanodeDetails) {
    return datanodeHeartbeatMap.getOrDefault(datanodeDetails.getUuid(), 0L);
  }

  @Override
  public void onMessage(CommandForDatanode commandForDatanode,
                        EventPublisher ignored) {
    final Type cmdType = commandForDatanode.getCommand().getType();
    if (ALLOWED_COMMANDS.contains(cmdType)) {
      super.onMessage(commandForDatanode, ignored);
    } else {
      LOG.debug("Ignoring unsupported command {} for Datanode {}.",
          commandForDatanode.getCommand().getType(),
          commandForDatanode.getDatanodeId());
    }
  }

  /**
   * Send heartbeat to indicate the datanode is alive and doing well.
   *
   * @param datanodeDetails - DatanodeDetailsProto.
   * @param layoutInfo - Layout Version Proto
   * @return SCMheartbeat response.
   */
  @Override
  public List<SCMCommand> processHeartbeat(DatanodeDetails datanodeDetails,
                                           LayoutVersionProto layoutInfo) {
    // Update heartbeat map with current time
    datanodeHeartbeatMap.put(datanodeDetails.getUuid(), Time.now());
<<<<<<< HEAD

    List<SCMCommand> cmds = new ArrayList<>();
    if (nodeSignatureCache.containsKey(datanodeDetails.getUuid()) &&
        nodeSignatureCache.get(datanodeDetails.getUuid()) !=
            (datanodeDetails.getSignature())) {
      cmds.add(new ReregisterCommand());
      return cmds;
    }
    cmds = super.processHeartbeat(datanodeDetails);
=======
    List<SCMCommand> cmds = super.processHeartbeat(datanodeDetails, layoutInfo);
>>>>>>> 154c0c2b
    return cmds.stream()
        .filter(c -> ALLOWED_COMMANDS.contains(c.getType()))
        .collect(toList());
  }

  @Override
  protected void updateDatanodeOpState(DatanodeDetails reportedDn)
      throws NodeNotFoundException {
    super.updateDatanodeOpState(reportedDn);
    // Update NodeOperationalState in NodeStatus to keep it consistent for Recon
    super.getNodeStateManager().setNodeOperationalState(reportedDn,
        reportedDn.getPersistedOpState(),
        reportedDn.getPersistedOpStateExpiryEpochSec());
  }

  public void updateNodeOperationalStateFromScm(HddsProtos.Node scmNode,
                                                DatanodeDetails dnDetails)
      throws NodeNotFoundException {
    NodeStatus nodeStatus = getNodeStatus(dnDetails);
    HddsProtos.NodeOperationalState nodeOperationalStateFromScm =
        scmNode.getNodeOperationalStates(0);
    if (nodeOperationalStateFromScm != nodeStatus.getOperationalState()) {
      LOG.info("Updating Node operational state for {}, in SCM = {}, in " +
              "Recon = {}", dnDetails.getHostName(),
          nodeOperationalStateFromScm,
          nodeStatus.getOperationalState());

      setNodeOperationalState(dnDetails, nodeOperationalStateFromScm);
      DatanodeDetails scmDnd = getNodeByUuid(dnDetails.getUuidString());
      scmDnd.setPersistedOpState(nodeOperationalStateFromScm);
    }
  }
}<|MERGE_RESOLUTION|>--- conflicted
+++ resolved
@@ -162,8 +162,6 @@
                                            LayoutVersionProto layoutInfo) {
     // Update heartbeat map with current time
     datanodeHeartbeatMap.put(datanodeDetails.getUuid(), Time.now());
-<<<<<<< HEAD
-
     List<SCMCommand> cmds = new ArrayList<>();
     if (nodeSignatureCache.containsKey(datanodeDetails.getUuid()) &&
         nodeSignatureCache.get(datanodeDetails.getUuid()) !=
@@ -171,10 +169,7 @@
       cmds.add(new ReregisterCommand());
       return cmds;
     }
-    cmds = super.processHeartbeat(datanodeDetails);
-=======
-    List<SCMCommand> cmds = super.processHeartbeat(datanodeDetails, layoutInfo);
->>>>>>> 154c0c2b
+    cmds = super.processHeartbeat(datanodeDetails, layoutInfo);
     return cmds.stream()
         .filter(c -> ALLOWED_COMMANDS.contains(c.getType()))
         .collect(toList());
