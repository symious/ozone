--- conflicted
+++ resolved
@@ -253,41 +253,24 @@
                                       List<ContainerKeyPrefix>
                                           deletedContainerKeyList)
       throws IOException {
-<<<<<<< HEAD
-
-    TableIterator<KeyPrefixContainer, ? extends
-        Table.KeyValue<KeyPrefixContainer, Integer>> keyContainerIterator =
-        reconContainerMetadataManager.getKeyContainerTableIterator();
-
+      
     Set<ContainerKeyPrefix> keysToBeDeleted = new HashSet<>();
-
-    // Check if we have keys in this container in the DB
-    keyContainerIterator.seek(new KeyPrefixContainer(key));
-    while (keyContainerIterator.hasNext()) {
-      Table.KeyValue<KeyPrefixContainer, Integer> keyValue =
+    try (TableIterator<KeyPrefixContainer, ? extends
+      Table.KeyValue<KeyPrefixContainer, Integer>> keyContainerIterator =
+        reconContainerMetadataManager.getKeyContainerTableIterator();) {
+
+      // Check if we have keys in this container in the DB
+      keyContainerIterator.seek(new KeyPrefixContainer(key));
+      while (keyContainerIterator.hasNext()) {
+        Table.KeyValue<KeyPrefixContainer, Integer> keyValue =
           keyContainerIterator.next();
-      String keyPrefix = keyValue.getKey().getKeyPrefix();
+        String keyPrefix = keyValue.getKey().getKeyPrefix();
       if (keyPrefix.equals(key)) {
         if (keyValue.getKey().getContainerId() != -1) {
           keysToBeDeleted.add(keyValue.getKey().toContainerKeyPrefix());
         }
       } else {
         break;
-=======
-    Set<ContainerKeyPrefix> keysToBeDeleted = new HashSet<>();
-    try (TableIterator<ContainerKeyPrefix,
-        ? extends Table.KeyValue<ContainerKeyPrefix, Integer>> containerIterator
-             = reconContainerMetadataManager.getContainerTableIterator()) {
-
-      // Check if we have keys in this container in the DB
-      while (containerIterator.hasNext()) {
-        Table.KeyValue<ContainerKeyPrefix, Integer> keyValue =
-            containerIterator.next();
-        String keyPrefix = keyValue.getKey().getKeyPrefix();
-        if (keyPrefix.equals(key)) {
-          keysToBeDeleted.add(keyValue.getKey());
-        }
->>>>>>> a0b99665
       }
     }
 
