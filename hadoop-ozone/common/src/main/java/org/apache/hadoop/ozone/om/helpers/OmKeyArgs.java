/**
 * Licensed to the Apache Software Foundation (ASF) under one
 * or more contributor license agreements.  See the NOTICE file
 * distributed with this work for additional information
 * regarding copyright ownership.  The ASF licenses this file
 * to you under the Apache License, Version 2.0 (the
 * "License"); you may not use this file except in compliance
 * with the License.  You may obtain a copy of the License at
 * <p>
 * http://www.apache.org/licenses/LICENSE-2.0
 * <p>
 * Unless required by applicable law or agreed to in writing, software
 * distributed under the License is distributed on an "AS IS" BASIS,
 * WITHOUT WARRANTIES OR CONDITIONS OF ANY KIND, either express or implied.
 * See the License for the specific language governing permissions and
 * limitations under the License.
 */
package org.apache.hadoop.ozone.om.helpers;
import com.google.common.annotations.VisibleForTesting;
import org.apache.hadoop.hdds.client.ReplicationConfig;
import org.apache.hadoop.ozone.OzoneAcl;
import org.apache.hadoop.ozone.OzoneConsts;
import org.apache.hadoop.ozone.audit.Auditable;

import java.util.ArrayList;
import java.util.HashMap;
import java.util.LinkedHashMap;
import java.util.List;
import java.util.Map;

/**
 * Args for key. Client use this to specify key's attributes on  key creation
 * (putKey()).
 */
public final class OmKeyArgs implements Auditable {
  private final String volumeName;
  private final String bucketName;
  private final String keyName;
  private long dataSize;
  private final ReplicationConfig replicationConfig;
  private List<OmKeyLocationInfo> locationInfoList;
  private final boolean isMultipartKey;
  private final String multipartUploadID;
  private final int multipartUploadPartNumber;
  private Map<String, String> metadata;
  private boolean refreshPipeline;
  private boolean sortDatanodesInPipeline;
  private List<OzoneAcl> acls;
<<<<<<< HEAD
  private boolean recursive;
=======
  private boolean latestVersionLocation;
>>>>>>> 6e278baf

  @SuppressWarnings("parameternumber")
  private OmKeyArgs(String volumeName, String bucketName, String keyName,
      long dataSize, ReplicationConfig replicationConfig,
      List<OmKeyLocationInfo> locationInfoList, boolean isMultipart,
      String uploadID, int partNumber,
      Map<String, String> metadataMap, boolean refreshPipeline,
<<<<<<< HEAD
      List<OzoneAcl> acls, boolean sortDatanode, boolean recursive) {
=======
      List<OzoneAcl> acls, boolean sortDatanode,
      boolean latestVersionLocation) {
>>>>>>> 6e278baf
    this.volumeName = volumeName;
    this.bucketName = bucketName;
    this.keyName = keyName;
    this.dataSize = dataSize;
    this.replicationConfig = replicationConfig;
    this.locationInfoList = locationInfoList;
    this.isMultipartKey = isMultipart;
    this.multipartUploadID = uploadID;
    this.multipartUploadPartNumber = partNumber;
    this.metadata = metadataMap;
    this.refreshPipeline = refreshPipeline;
    this.acls = acls;
    this.sortDatanodesInPipeline = sortDatanode;
<<<<<<< HEAD
    this.recursive = recursive;
=======
    this.latestVersionLocation = latestVersionLocation;
>>>>>>> 6e278baf
  }

  public boolean getIsMultipartKey() {
    return isMultipartKey;
  }

  public String getMultipartUploadID() {
    return multipartUploadID;
  }

  public int getMultipartUploadPartNumber() {
    return multipartUploadPartNumber;
  }

  public ReplicationConfig getReplicationConfig() {
    return replicationConfig;
  }

  public List<OzoneAcl> getAcls() {
    return acls;
  }

  public String getVolumeName() {
    return volumeName;
  }

  public String getBucketName() {
    return bucketName;
  }

  public String getKeyName() {
    return keyName;
  }

  public long getDataSize() {
    return dataSize;
  }

  public void setDataSize(long size) {
    dataSize = size;
  }

  public Map<String, String> getMetadata() {
    return metadata;
  }

  public void setMetadata(Map<String, String> metadata) {
    this.metadata = metadata;
  }

  public void setLocationInfoList(List<OmKeyLocationInfo> locationInfoList) {
    this.locationInfoList = locationInfoList;
  }

  public List<OmKeyLocationInfo> getLocationInfoList() {
    return locationInfoList;
  }

  public boolean getRefreshPipeline() {
    return refreshPipeline;
  }

  public boolean getSortDatanodes() {
    return sortDatanodesInPipeline;
  }

<<<<<<< HEAD
  public boolean isRecursive() {
    return recursive;
=======
  public boolean getLatestVersionLocation() {
    return latestVersionLocation;
>>>>>>> 6e278baf
  }

  @Override
  public Map<String, String> toAuditMap() {
    Map<String, String> auditMap = new LinkedHashMap<>();
    auditMap.put(OzoneConsts.VOLUME, this.volumeName);
    auditMap.put(OzoneConsts.BUCKET, this.bucketName);
    auditMap.put(OzoneConsts.KEY, this.keyName);
    auditMap.put(OzoneConsts.DATA_SIZE, String.valueOf(this.dataSize));
    auditMap.put(OzoneConsts.REPLICATION_CONFIG,
        (this.replicationConfig != null) ?
            this.replicationConfig.toString() : null);
    return auditMap;
  }

  @VisibleForTesting
  public void addLocationInfo(OmKeyLocationInfo locationInfo) {
    if (this.locationInfoList == null) {
      locationInfoList = new ArrayList<>();
    }
    locationInfoList.add(locationInfo);
  }

  public OmKeyArgs.Builder toBuilder() {
    return new OmKeyArgs.Builder()
        .setVolumeName(volumeName)
        .setBucketName(bucketName)
        .setKeyName(keyName)
        .setDataSize(dataSize)
        .setReplicationConfig(replicationConfig)
        .setLocationInfoList(locationInfoList)
        .setIsMultipartKey(isMultipartKey)
        .setMultipartUploadID(multipartUploadID)
        .setMultipartUploadPartNumber(multipartUploadPartNumber)
        .addAllMetadata(metadata)
        .setRefreshPipeline(refreshPipeline)
        .setSortDatanodesInPipeline(sortDatanodesInPipeline)
        .setLatestVersionLocation(latestVersionLocation)
        .setAcls(acls);
  }

  /**
   * Builder class of OmKeyArgs.
   */
  public static class Builder {
    private String volumeName;
    private String bucketName;
    private String keyName;
    private long dataSize;
    private ReplicationConfig replicationConfig;
    private List<OmKeyLocationInfo> locationInfoList;
    private boolean isMultipartKey;
    private String multipartUploadID;
    private int multipartUploadPartNumber;
    private Map<String, String> metadata = new HashMap<>();
    private boolean refreshPipeline;
    private boolean sortDatanodesInPipeline;
    private boolean latestVersionLocation;
    private List<OzoneAcl> acls;
    private boolean recursive;

    public Builder setVolumeName(String volume) {
      this.volumeName = volume;
      return this;
    }

    public Builder setBucketName(String bucket) {
      this.bucketName = bucket;
      return this;
    }

    public Builder setKeyName(String key) {
      this.keyName = key;
      return this;
    }

    public Builder setDataSize(long size) {
      this.dataSize = size;
      return this;
    }

    public Builder setReplicationConfig(ReplicationConfig replConfig) {
      this.replicationConfig = replConfig;
      return this;
    }

    public Builder setLocationInfoList(List<OmKeyLocationInfo> locationInfos) {
      this.locationInfoList = locationInfos;
      return this;
    }

    public Builder setAcls(List<OzoneAcl> listOfAcls) {
      this.acls = listOfAcls;
      return this;
    }

    public Builder setIsMultipartKey(boolean isMultipart) {
      this.isMultipartKey = isMultipart;
      return this;
    }

    public Builder setMultipartUploadID(String uploadID) {
      this.multipartUploadID = uploadID;
      return this;
    }

    public Builder setMultipartUploadPartNumber(int partNumber) {
      this.multipartUploadPartNumber = partNumber;
      return this;
    }

    public Builder addMetadata(String key, String value) {
      this.metadata.put(key, value);
      return this;
    }

    public Builder addAllMetadata(Map<String, String> metadatamap) {
      this.metadata.putAll(metadatamap);
      return this;
    }

    public Builder setRefreshPipeline(boolean refresh) {
      this.refreshPipeline = refresh;
      return this;
    }

    public Builder setSortDatanodesInPipeline(boolean sort) {
      this.sortDatanodesInPipeline = sort;
      return this;
    }

<<<<<<< HEAD
    public Builder setRecursive(boolean isRecursive) {
      this.recursive = isRecursive;
=======
    public Builder setLatestVersionLocation(boolean latest) {
      this.latestVersionLocation = latest;
>>>>>>> 6e278baf
      return this;
    }

    public OmKeyArgs build() {
      return new OmKeyArgs(volumeName, bucketName, keyName, dataSize,
          replicationConfig, locationInfoList, isMultipartKey,
          multipartUploadID,
          multipartUploadPartNumber, metadata, refreshPipeline, acls,
<<<<<<< HEAD
          sortDatanodesInPipeline, recursive);
=======
          sortDatanodesInPipeline, latestVersionLocation);
>>>>>>> 6e278baf
    }

  }
}<|MERGE_RESOLUTION|>--- conflicted
+++ resolved
@@ -46,11 +46,8 @@
   private boolean refreshPipeline;
   private boolean sortDatanodesInPipeline;
   private List<OzoneAcl> acls;
-<<<<<<< HEAD
+  private boolean latestVersionLocation;
   private boolean recursive;
-=======
-  private boolean latestVersionLocation;
->>>>>>> 6e278baf
 
   @SuppressWarnings("parameternumber")
   private OmKeyArgs(String volumeName, String bucketName, String keyName,
@@ -58,12 +55,8 @@
       List<OmKeyLocationInfo> locationInfoList, boolean isMultipart,
       String uploadID, int partNumber,
       Map<String, String> metadataMap, boolean refreshPipeline,
-<<<<<<< HEAD
-      List<OzoneAcl> acls, boolean sortDatanode, boolean recursive) {
-=======
       List<OzoneAcl> acls, boolean sortDatanode,
-      boolean latestVersionLocation) {
->>>>>>> 6e278baf
+      boolean latestVersionLocation, boolean recursive) {
     this.volumeName = volumeName;
     this.bucketName = bucketName;
     this.keyName = keyName;
@@ -77,11 +70,8 @@
     this.refreshPipeline = refreshPipeline;
     this.acls = acls;
     this.sortDatanodesInPipeline = sortDatanode;
-<<<<<<< HEAD
+    this.latestVersionLocation = latestVersionLocation;
     this.recursive = recursive;
-=======
-    this.latestVersionLocation = latestVersionLocation;
->>>>>>> 6e278baf
   }
 
   public boolean getIsMultipartKey() {
@@ -148,13 +138,12 @@
     return sortDatanodesInPipeline;
   }
 
-<<<<<<< HEAD
+  public boolean getLatestVersionLocation() {
+    return latestVersionLocation;
+  }
+
   public boolean isRecursive() {
     return recursive;
-=======
-  public boolean getLatestVersionLocation() {
-    return latestVersionLocation;
->>>>>>> 6e278baf
   }
 
   @Override
@@ -286,13 +275,13 @@
       return this;
     }
 
-<<<<<<< HEAD
+    public Builder setLatestVersionLocation(boolean latest) {
+      this.latestVersionLocation = latest;
+      return this;
+    }
+
     public Builder setRecursive(boolean isRecursive) {
       this.recursive = isRecursive;
-=======
-    public Builder setLatestVersionLocation(boolean latest) {
-      this.latestVersionLocation = latest;
->>>>>>> 6e278baf
       return this;
     }
 
@@ -301,11 +290,7 @@
           replicationConfig, locationInfoList, isMultipartKey,
           multipartUploadID,
           multipartUploadPartNumber, metadata, refreshPipeline, acls,
-<<<<<<< HEAD
-          sortDatanodesInPipeline, recursive);
-=======
-          sortDatanodesInPipeline, latestVersionLocation);
->>>>>>> 6e278baf
+          sortDatanodesInPipeline, latestVersionLocation, recursive);
     }
 
   }
