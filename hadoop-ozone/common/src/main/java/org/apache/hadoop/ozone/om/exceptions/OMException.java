--- conflicted
+++ resolved
@@ -235,16 +235,13 @@
 
     QUOTA_ERROR,
 
-<<<<<<< HEAD
+    DIRECTORY_NOT_EMPTY,
+
     PERSIST_UPGRADE_TO_LAYOUT_VERSION_FAILED,
     REMOVE_UPGRADE_TO_LAYOUT_VERSION_FAILED,
     UPDATE_LAYOUT_VERSION_FAILED,
     LAYOUT_FEATURE_FINALIZATION_FAILED,
     PREPARE_FAILED,
     NOT_SUPPORTED_OPERATION_WHEN_PREPARED
-=======
-    DIRECTORY_NOT_EMPTY
-
->>>>>>> 159fb248
   }
 }